--- conflicted
+++ resolved
@@ -859,17 +859,10 @@
     // try to parse the txt file
     else if(fileName.endsWith(".txt",Qt::CaseInsensitive))
     {
-<<<<<<< HEAD
          QString source_file= wd + QDir::separator() + SaxParser::extractSourceFileTXT(fileName);
          QString ttt_file= wd + QDir::separator() + SaxParser::extractTrainTimeTableFileTXT(fileName);
          QString tt_file= wd + QDir::separator() + SaxParser::extractTrainTypeFileTXT(fileName);
          QString goal_file=wd + QDir::separator() + SaxParser::extractGoalFileTXT(fileName);
-=======
-         QString source_file= SaxParser::extractSourceFileTXT(fileName);
-         QString ttt_file= SaxParser::extractTrainTimeTableFileTXT(fileName);
-         QString tt_file= SaxParser::extractTrainTypeFileTXT(fileName);
-         QString goal_file=SaxParser::extractGoalFileTXT(fileName);
->>>>>>> eadb5ca7
          QFileInfo check_file(source_file);
          if( !(check_file.exists() && check_file.isFile()) )
         {
@@ -925,13 +918,10 @@
         // train type
         std::map<int, std::shared_ptr<TrainTimeTable> > trainTimeTable;
         std::map<std::string, std::shared_ptr<TrainType> > trainTypes;
-<<<<<<< HEAD
-
         SaxParser::LoadTrainType(tt_file.toStdString(), trainTypes);
         extern_trainTypes = trainTypes;
 
         bool ret = SaxParser::LoadTrainTimetable(ttt_file.toStdString(), trainTimeTable);
-        if(!ret) std::cout << "hmmm\n";
 
         extern_trainTimeTables = trainTimeTable;
         QString geofileName = SaxParser::extractGeometryFilenameTXT(fileName);
@@ -965,21 +955,6 @@
               std::cout << " elevation " << tab.second->elevation << "\n";
               std::cout << "=======\n";
         }
-
-
-=======
-
-        SaxParser::LoadTrainType(tt_file.toStdString(), trainTypes);
-        extern_trainTypes = trainTypes;
-
-        bool ret = SaxParser::LoadTrainTimetable(ttt_file.toStdString(), trainTimeTable);
-        if(!ret) std::cout << "hmmm\n";
-
-        extern_trainTimeTables = trainTimeTable;
-        for(auto tab: trainTimeTable)
-             std::cout << "tab: " << tab.first << "\n";
-
->>>>>>> eadb5ca7
         for(auto tab: trainTypes)
              std::cout << "type: " << tab.first << "\n";
 
