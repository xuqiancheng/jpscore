# Documentation: Some useful options:
# -DCMAKE_CXX_COMPILER:STRING=clang++   -DCMAKE_C_COMPILER:STRING=clang .
# -DCMAKE_BUILD_TYPE:STRING=Debug (default Release)
# -DCMAKE_VERBOSE_MAKEFILE:BOOL=ON (default OFF)
# -DBUILD_TESTING=ON (default OFF)
# MARK_AS_ADVANCED (BUILD_TESTING CMAKE_BUILD_TYPE=Debug)
#windows flags: -DDESIRED_QT_VERSION=5 -DCMAKE_PREFIX_PATH=D:\Qt32bit\Qt5.4.1\5.4\msvc2013 -DCMAKE_PREFIX_PATH=VTK.0.0\VTK-7.0.0\build -G "Visual Studio 12 2013"
#--------------------------------------------------------------------------
cmake_minimum_required(VERSION 3.2)
project( jpsvis LANGUAGES CXX)
IF(APPLE)
  cmake_policy(SET CMP0025 NEW) #fixes error No known features for CXX compiler (on mac)
ENDIF(APPLE)

MESSAGE( STATUS "System ........................................ ${CMAKE_SYSTEM_NAME} (${CMAKE_SYSTEM_VERSION}, ${CMAKE_SYSTEM_PROCESSOR})" )

list(APPEND CMAKE_MODULE_PATH "${CMAKE_CURRENT_SOURCE_DIR}")
set(CMAKE_COLOR_MAKEFILE ON)
set(JPSVIS_MAJOR_VERSION 0)
set(JPSVIS_MINOR_VERSION 8)
set(JPSVIS_PATCH_VERSION 3)
set(JPSVIS_VERSION
  ${JPSVIS_MAJOR_VERSION}.${JPSVIS_MINOR_VERSION}.${JPSVIS_PATCH_VERSION})

find_package(Git REQUIRED) # no need for this msg. It comes from cmake.findgit()

find_program(GIT_SCM git DOC "Git version control")
mark_as_advanced(GIT_SCM)
find_file(GITDIR NAMES .git PATHS ${CMAKE_SOURCE_DIR} NO_DEFAULT_PATH)
if (GIT_SCM AND GITDIR)

# the commit's SHA1, and whether the building workspace was dirty or not
# describe --match=NeVeRmAtCh --always --tags --abbrev=40 --dirty
execute_process(COMMAND
  "${GIT_EXECUTABLE}" --no-pager describe --tags --always --dirty
  WORKING_DIRECTORY "${CMAKE_SOURCE_DIR}"
  OUTPUT_VARIABLE GIT_SHA1
  ERROR_QUIET OUTPUT_STRIP_TRAILING_WHITESPACE)

# branch
execute_process(
  COMMAND "${GIT_EXECUTABLE}" rev-parse --abbrev-ref HEAD
  WORKING_DIRECTORY "${CMAKE_SOURCE_DIR}"
  OUTPUT_VARIABLE GIT_BRANCH
  OUTPUT_STRIP_TRAILING_WHITESPACE
)

# the date of the commit
execute_process(COMMAND
  "${GIT_EXECUTABLE}" log -1 --format=%ad --date=local
  WORKING_DIRECTORY "${CMAKE_SOURCE_DIR}"
  OUTPUT_VARIABLE GIT_DATE
  ERROR_QUIET OUTPUT_STRIP_TRAILING_WHITESPACE)

# the subject of the commit
execute_process(COMMAND
  "${GIT_EXECUTABLE}" log -1 --format=%s
  WORKING_DIRECTORY "${CMAKE_SOURCE_DIR}"
  OUTPUT_VARIABLE GIT_COMMIT_SUBJECT
  ERROR_QUIET OUTPUT_STRIP_TRAILING_WHITESPACE)



add_definitions("-DGIT_COMMIT_HASH=\"${GIT_SHA1}\"")
add_definitions("-DGIT_COMMIT_DATE=\"${GIT_DATE}\"")
add_definitions("-DGIT_COMMIT_SUBJECT=\"${GIT_COMMIT_SUBJECT}\"")
add_definitions("-DGIT_BRANCH=\"${GIT_BRANCH}\"")
add_definitions("-DJPSVIS_VERSION=\"${JPSVIS_VERSION}\"")
else()
    message(STATUS "Not in a git repo")
endif()


# set(CMAKE_PREFIX_PATH "/usr/local/opt/qt5")  # if qt is in a non-standard location, uncomment this
#------------------ set important directories --------------------
set(CMAKE_RUNTIME_OUTPUT_DIRECTORY "${CMAKE_SOURCE_DIR}/bin")
set(EXECUTABLE_OUTPUT_PATH "${CMAKE_SOURCE_DIR}/bin")
message( STATUS "Generating  ................................... ${PROJECT_NAME} (${JPSVIS_VERSION})")

# we need this to be able to include headers produced by uic in our code
# (CMAKE_BINARY_DIR holds a path to the build directory, while INCLUDE_DIRECTORIES() works just like INCLUDEPATH from qmake)
INCLUDE_DIRECTORIES( ${CMAKE_BINARY_DIR} )
INCLUDE_DIRECTORIES(${CMAKE_CURRENT_BINARY_DIR})
set(CMAKE_INCLUDE_CURRENT_DIR ON)
set(README_FILE "${CMAKE_SOURCE_DIR}/README.md")
if(APPLE AND CMAKE_INSTALL_PREFIX MATCHES "/usr/local")
        set(CMAKE_INSTALL_PREFIX ${EXECUTABLE_OUTPUT_PATH}) #"/nApplications")
endif()

set(CMAKE_INSTALL_PREFIX /tmp)
# these files compile need Cocoa (evtl. Mac specific)
SET(MAC_FIX_SRC src/fix/osx_thread_fix.mm) #.mm
SET(MAC_FIX_HDR src/fix/osx_thread_fix.h) #.h
set( SRCS
  src/geometry/Building.cpp
  src/geometry/Crossing.cpp
  src/geometry/Goal.cpp
  src/geometry/Hline.cpp
  src/geometry/Line.cpp
  src/geometry/NavLine.cpp
  src/geometry/Obstacle.cpp
  src/geometry/Point.cpp
  src/geometry/Room.cpp
  src/geometry/SubRoom.cpp
  src/geometry/Transition.cpp
  src/geometry/Wall.cpp
  src/geometry/JPoint.cpp
  src/tinyxml/tinystr.cpp
  src/tinyxml/tinyxml.cpp
  src/tinyxml/tinyxmlerror.cpp
  src/tinyxml/tinyxmlparser.cpp
  src/IO/OutputHandler.cpp
  src/IO/TraVisToClient.cpp
  forms/Settings.cpp
  src/SaxParser.cpp
  src/Debug.cpp
  src/main.cpp
  src/Frame.cpp
  src/InteractorStyle.cpp
  src/Pedestrian.cpp
  src/SimpleVisualisationWindow.cpp
  src/SyncData.cpp
  src/SystemSettings.cpp
  src/ThreadDataTransfert.cpp
  src/ThreadVisualisation.cpp
  src/TimerCallback.cpp
  src/FrameElement.cpp
  src/geometry/LinePlotter2D.cpp
  src/geometry/PointPlotter2D.cpp
  src/geometry/FacilityGeometry.cpp
  src/geometry/LinePlotter.cpp
  src/geometry/PointPlotter.cpp
  src/geometry/GeometryFactory.cpp
  src/network/TraVisToServer.cpp
  src/MainWindow.cpp
  src/TrailPlotter.cpp
  forms/jpsvis.rc
  )
# all header files that should be treated with moc
set( HDR
  src/geometry/Building.h
  src/geometry/Crossing.h
  src/geometry/Goal.h
  src/geometry/Hline.h
  src/geometry/Line.h
  src/geometry/NavLine.h
  src/geometry/Obstacle.h
  src/geometry/Point.h
  src/geometry/Room.h
  src/geometry/SubRoom.h
  src/geometry/Transition.h
  src/geometry/Wall.h
  src/geometry/JPoint.h
  src/geometry/GeometryFactory.h
  src/tinyxml/tinystr.h
  src/tinyxml/tinyxml.h
  src/general/Macros.h
  src/IO/OutputHandler.h
  src/IO/TraVisToClient.h
  forms/Settings.h
  src/SaxParser.h
  src/Debug.h
  src/Frame.h
  src/InteractorStyle.h
  src/Message.h
  src/Pedestrian.h
  src/SimpleVisualisationWindow.h
  src/SyncData.h
  src/SystemSettings.h
  src/ThreadDataTransfert.h
  src/ThreadVisualisation.h
  src/TimerCallback.h
  src/FrameElement.h
  src/extern_var.h
  src/geometry/FacilityGeometry.h
  src/geometry/LinePlotter.h
  src/geometry/PointPlotter.h
  src/geometry/LinePlotter2D.h
  src/geometry/PointPlotter2D.h
  src/network/TraVisToServer.h
  src/MainWindow.h
  src/TrailPlotter.h
  )
IF(APPLE)
  SET(SRCS ${SRCS} ${MAC_FIX_SRC})
  SET(HDR ${HDR} ${MAC_FIX_HDR})
ENDIF(APPLE)



# *.ui files
set( UIS
  forms/settings.ui
  forms/mainwindow.ui
  )

# and finally a resource file
set( RCS
  forms/icons.qrc
  )


#set(VTK_USE_HYBRID ON CACHE BOOL "doc" FORCE)
find_package(VTK REQUIRED)

if(VTK_FOUND)
  message(STATUS "Check VTK ..................................... yes (${VTK_VERSION})")
else(VTK_FOUND)
  message(FATAL_ERROR "Check VTK ..................................... no")
endif(VTK_FOUND)

include(${VTK_USE_FILE})
# Instruct CMake to run moc automatically when needed.
set(CMAKE_AUTOMOC ON)

# This sets the windows build that will need the special winmain@16 call. Qt provides
#  this for us in the qtmain.lib file. Using this cmake code will ensure we have it
#  linked into our build. Not needed on Unix/OS X/Linux which is why we have the
#  IF(WIN32) conditional.
IF (WIN32)
  SET (QT_USE_QTMAIN TRUE)
ENDIF (WIN32)

#--------------- here comes QT. Version problem (4 or 5?)
# cmake does not provide findqt5-modules
#message(STATUS "QT_Qmake_executable " ${QT_QMAKE_EXECUTABLE})
# default qt version is 4
if("${DESIRED_QT_VERSION}" STREQUAL "")
  set(DESIRED_QT_VERSION "5")
endif()

# qt version > 5 or qt version < 3 are not supported
if( ${DESIRED_QT_VERSION} VERSION_GREATER 5 OR ${DESIRED_QT_VERSION} VERSION_LESS 3)
  message(WARNING "Desired QT version " ${DESIRED_QT_VERSION} " not supported. Taking 5")
  set(DESIRED_QT_VERSION "5")
endif()

# find packages according to qt version
if("${DESIRED_QT_VERSION}" STREQUAL "5")
  find_package(Qt5Widgets REQUIRED)
# - these find_packages are not necessary? -----------
  FIND_PACKAGE(Qt5Core REQUIRED)
  FIND_PACKAGE(Qt5Gui REQUIRED)
  FIND_PACKAGE(Qt5Network REQUIRED)
  FIND_PACKAGE(Qt5Xml REQUIRED)
  #-----------------------------------------------------
  set(QT5_INSTALLED TRUE)
  # # by default only QtCore and QtGui modules are enabled
  # # other modules must be enabled like this:
  set(QT_USE_QTXML TRUE)  # needed!
  set(QT_USE_QTNETWORK TRUE)
  MESSAGE(STATUS "Check Qt 5 .................................... yes (${Qt5Core_VERSION_STRING})")
elseif("${DESIRED_QT_VERSION}" STREQUAL "4")
   FIND_PACKAGE(Qt COMPONENTS QtXml QT_USE_QTNETWORK QtXmlPatterns REQUIRED)
   set(QT_USE_QTXML TRUE)  # needed!
   set(QT_USE_QTNETWORK TRUE)
endif()

# Disable automatic conversion from QString to ASCII 8-bit strings (char *)
# (Keeps code compatible with Qt/Mac/64bit)
if(APPLE)
  ADD_DEFINITIONS(-DQT_NO_CAST_TO_ASCII)
  # include the icns file in the target
  SET(SRCS ${SRCS} ${CMAKE_CURRENT_SOURCE_DIR}/forms/icons/JPSvis.icns)
endif()

# this command will generate rules that will run rcc on all files from RCS
# in result RC_SRCS variable will contain paths to files produced by rcc
if(${QT4_INSTALLED})
  # and finally this will run moc:
  QT4_WRAP_CPP( MOC_HDRS ${MOC_HDRS} )
  # this will run uic on .ui files:
  QT4_WRAP_UI( UI_HDRS ${UIS} )
  QT4_ADD_RESOURCES( RCS ${RCS} )
  include( ${QT_USE_FILE} )
  ADD_EXECUTABLE( jpsvis MACOSX_BUNDLE WIN32
  ${SRCS}
  ${MOC_HDRS}
  ${UI_HDRS}
  ${RCS}
  )
  TARGET_LINK_LIBRARIES( jpsvis ${QT_LIBRARIES})
elseif( ${QT5_INSTALLED})
  message(STATUS "qt libs: ${Qt5Widgets_LIBRARIES}  ${QT_LIBRARIES}")
  # http://www.kdab.com/using-cmake-with-qt-5/
  set( CMAKE_CXX_FLAGS "${CMAKE_CXX_FLAGS} ${Qt5Widgets_EXECUTABLE_COMPILE_FLAGS}" )
  qt5_wrap_ui( UI_HDRS ${UIS} )
  qt5_add_resources( RCS ${RCS} )

  ADD_EXECUTABLE( jpsvis MACOSX_BUNDLE WIN32
  ${SRCS}
  ${MOC_HDRS}
  ${UI_HDRS}
  ${RCS}
  )
 qt5_use_modules(jpsvis Widgets)
 target_link_libraries(jpsvis ${Qt5Widgets_LIBRARIES} Qt5::Network Qt5::Xml)
else()
    MESSAGE(STATUS "Check Qt           ...  no")
endif()

# For Apple set the icns file containing icons

IF(APPLE)
  # set how it shows up in the Info.plist file
  SET(MACOSX_BUNDLE_ICON_FILE JPSvis.icns)
  # set where in the bundle to put the icns file
  SET_SOURCE_FILES_PROPERTIES(${CMAKE_CURRENT_SOURCE_DIR}/forms/icons/JPSvis.icns PROPERTIES MACOSX_PACKAGE_LOCATION Resources)
  # include the icns file in the target
  SET(SRCS ${SRCS} ${CMAKE_CURRENT_SOURCE_DIR}/forms/icons/JPSvis.icns)
ENDIF(APPLE)

# last thing we have to do is to tell CMake what libraries our executable needs,
# luckily FIND_PACKAGE prepared QT_LIBRARIES variable for us:
set(VTK_USE_GUISUPPORT  ON)
set(VTK_USE_QT  ON)
# QVTK is for VTK 5.x. For VTK 6, use ${VTK_LIBRARIES} instead

if( ${QT_INSTALLED})
  SET(QTLIBS ${QT_LIBRARIES})
elseif( ${QT5_INSTALLED})
  SET(QTLIBS ${Qt5Widgets_LIBRARIES})
endif()

if(VTK_LIBRARIES)
  if(${VTK_VERSION} VERSION_LESS "6")
   TARGET_LINK_LIBRARIES( jpsvis ${QTLIBS} QVTK) #qt5
  else()
    #    TARGET_LINK_LIBRARIES( jpsvis  ${VTK_LIBRARIES} ${QT_LIBRARIES})
    TARGET_LINK_LIBRARIES( jpsvis  ${VTK_LIBRARIES} ${QTLIBS}) #qt5
  endif()
else() # this else is not yet tested
  target_link_libraries(jpsvis vtkHybrid QVTK vtkViews ${QTLIBS})
endif()
# ================================ Compiler flags
# enable as many warnings as possible
set(warning_flags "-Wall -Wextra")
# issue all the warnings demanded by strict iso c and iso c++
#set(warning_flags "${warning_flags} -pedantic")
#---------------------------- compiler -------------------------------
# Initialize CXXFLAGS.
if(CMAKE_COMPILER_IS_GNUCXX OR CMAKE_CXX_COMPILER_ID STREQUAL "Clang")
  set(CMAKE_CXX_FLAGS                "${CMAKE_CXX_FLAGS} ${warning_flags}")
  set(CMAKE_CXX_FLAGS_DEBUG          "${CMAKE_CXX_FLAGS_DEBUG} ${warning_flags} -O0 -g ")#-Wunused-variable -Wunused-parameter -Wunused-function -Wshadow -Wunused"
  #    set(CMAKE_CXX_FLAGS_RELEASE        "${CMAKE_CXX_FLAGS_RELEASE} -O3 -DNDEBUG")
endif()

#--------------------
if(NOT MSVC)
include(CheckCXXCompilerFlag)
CHECK_CXX_COMPILER_FLAG("-std=c++11" COMPILER_SUPPORTS_CXX11)
CHECK_CXX_COMPILER_FLAG("-std=c++0x" COMPILER_SUPPORTS_CXX0X)
if(COMPILER_SUPPORTS_CXX11)
  set(CMAKE_CXX_FLAGS "${CMAKE_CXX_FLAGS} -std=c++11")
elseif(COMPILER_SUPPORTS_CXX0X)
  set(CMAKE_CXX_FLAGS "${CMAKE_CXX_FLAGS} -std=c++0x")
else()
  message(FATAL_ERROR "The compiler ${CMAKE_CXX_COMPILER} has no C++11 support. Please use a different C++ compiler.")
endif()
message(STATUS "Checking for C++11 compiler ................... yes")
endif(NOT MSVC)
#---------------------
if("${CMAKE_CXX_COMPILER_ID}" STREQUAL "Clang")
  set(USED_COMPILER "Clang (${CMAKE_CXX_COMPILER_VERSION})")
endif("${CMAKE_CXX_COMPILER_ID}" STREQUAL "Clang")
if(CMAKE_COMPILER_IS_GNUCXX)
  set(USED_COMPILER "g++ (${CMAKE_CXX_COMPILER_VERSION})")
endif(CMAKE_COMPILER_IS_GNUCXX)
  message( STATUS "Using compiler ................................ ${USED_COMPILER}")
if(CMAKE_BUILD_TYPE MATCHES Debug)
  set(CMAKE_CXX_LDFLAGS_DEBUG "${CMAKE_CXX_FLAGS_DEBUG} -fprofile-arcs -ftest-coverage")
  message(STATUS "Debug flags: "  ${CMAKE_CXX_FLAGS} " " ${CMAKE_CXX_FLAGS_DEBUG} )
#else(CMAKE_BUILD_TYPE MATCHES Debug)
  # message(STATUS "Release flags: " ${CMAKE_CXX_FLAGS} " ,  " ${CMAKE_CXX_FLAGS_RELEASE} )
endif(CMAKE_BUILD_TYPE MATCHES Debug)
#======================================================================================================================================

#--------------------------------------------------------------------------------
# Now the installation stuff below
#--------------------------------------------------------------------------------
SET(plugin_dest_dir bin)
SET(qtconf_dest_dir bin)
SET(APPS "\${CMAKE_INSTALL_PREFIX}/bin/jpsvis")
IF(APPLE)
  SET(plugin_dest_dir ${CMAKE_INSTALL_PREFIX}/jpsvis.app/Contents/MacOS)
  SET(qtconf_dest_dir ${CMAKE_INSTALL_PREFIX}/jpsvis.app/Contents/Resources)
  SET(APPS "\${CMAKE_INSTALL_PREFIX}/jpsvis.app")
ENDIF(APPLE)

IF(WIN32)
  SET(APPS "\${CMAKE_INSTALL_PREFIX}/bin/jpsvis.exe")
ENDIF(WIN32)

add_definitions("-DUSED_COMPILER=\"${USED_COMPILER}\"")
#--------------------------------------------------------------------------------
# Install the QtTest application, on Apple, the bundle is at the root of the
# install tree, and on other platforms it'll go into the bin directory.
INSTALL(TARGETS jpsvis
  BUNDLE DESTINATION ${CMAKE_INSTALL_PREFIX} COMPONENT Runtime
  RUNTIME DESTINATION bin COMPONENT Runtime
  )


#--------------------------------------------------------------------------------
# Install needed Qt plugins by copying directories from the qt installation
# One can cull what gets copied by using 'REGEX "..." EXCLUDE'
<<<<<<< HEAD
# INSTALL(DIRECTORY "${QT_PLUGINS_DIR}/imageformats" DESTINATION ${plugin_dest_dir}/plugins COMPONENT Runtime)
=======
#INSTALL(DIRECTORY "${QT_PLUGINS_DIR}/imageformats" DESTINATION ${plugin_dest_dir}/plugins COMPONENT Runtime)
>>>>>>> b77f291d

#--------------------------------------------------------------------------------
# install a qt.conf file
# this inserts some cmake code into the install script to write the file
# INSTALL(CODE "
#     file(WRITE \"\${CMAKE_INSTALL_PREFIX}/${qtconf_dest_dir}/qt.conf\" \"\")
#     " COMPONENT Runtime)


#--------------------------------------------------------------------------------
# Use BundleUtilities to get all other dependencies for the application to work.
# It takes a bundle or executable along with possible plugins and inspects it
# for dependencies.  If they are not system dependencies, they are copied.

# directories to look for dependencies
#SET(DIRS ${QT_LIBRARY_DIRS} ${QTPLUGINS})
if( ${QT4_INSTALLED})
  SET(DIRS ${QT_LIBRARIES})
elseif( ${QT5_INSTALLED})
  SET(DIRS ${QT_LIBRARY_DIRS})
endif()
message(STATUS "qt_lib_dirs  ${QT_LIBRARY_DIRS}")
# Now the work of copying dependencies into the bundle/package
# The quotes are escaped and variables to use at install time have their $ escaped
# An alternative is the do a configure_file() on a script and use install(SCRIPT  ...).
# Note that the image plugins depend on QtSvg and QtXml, and it got those copied
# over.
<<<<<<< HEAD
# if(APPLE)
=======
#if(APPLE)
>>>>>>> b77f291d
# INSTALL(CODE "
#     file(GLOB_RECURSE QTPLUGINS
#       \"\${CMAKE_INSTALL_PREFIX}/${plugin_dest_dir}/plugins/*${CMAKE_SHARED_LIBRARY_SUFFIX}\")
#     include(BundleUtilities)
#     fixup_bundle(\"${APPS}\" \"\${QTPLUGINS}\" \"${DIRS}\")
#     " COMPONENT Runtime)
# endif()

IF(APPLE)
  # set how it shows up in the Info.plist file
  # SET(MACOSX_BUNDLE_ICON_FILE ${CMAKE_CURRENT_SOURCE_DIR}/forms/icons/JPSvis.png)
  SET(MACOSX_BUNDLE_ICON_FILE JPSvis.icns)
  SET(MACOSX_GUI_ICON JPSvis.icns)
  set_target_properties(jpsvis PROPERTIES MACOSX_BUNDLE_INFO_PLIST ${CMAKE_CURRENT_SOURCE_DIR}/Resources/Info.plist.in)
  SET(MACOSX_BUNDLE_COPYRIGHT "Copyright (c) 2015 Forschungszentrum Juelich. All rights reserved.")
  SET(MACOSX_BUNDLE_BUNDLE_NAME "jpsvis")
  SET(MACOSX_BUNDLE_BUNDLE_VERSION "${JPSVIS_VERSION}")
  SET(MACOSX_BUNDLE_LONG_VERSION_STRING "version ${JPSVIS_VERSION}")
  SET(MACOSX_BUNDLE_SHORT_VERSION_STRING "${JPSVIS_VERSION}")
  SET(MACOSX_GUI_COPYRIGHT "Copyright (c) 2015 Forschungszentrum Juelich. All rights reserved.")
  SET(MACOSX_BUNDLE_GUI_IDENTIFIER "www.jupedsim.org")

ENDIF(APPLE)

SET(CPACK_RESOURCE_FILE_README "${README_FILE}")

# To Create a package, one can run "cpack -G DragNDrop CPackConfig.cmake" on Mac OS X
# where CPackConfig.cmake is created by including CPack
# And then there's ways to customize this as well
set(CPACK_BINARY_DRAGNDROP ON)
set(CPACK_PACKAGE_NAME "jpsvis")
set(CPACK_PACKAGE_VENDOR "www.jupedsim.org")
set(CPACK_PACKAGE_DESCRIPTION_SUMMARY "jpsvis - CPack Component Installation Example")
set(CPACK_PACKAGE_VERSION ${JPSVIS_VERSION})
set(CPACK_PACKAGE_VERSION_MAJOR ${JPSVIS_MAJOR_VERSION})
set(CPACK_PACKAGE_VERSION_MINOR ${JPSVIS_MINOR_VERSION})
set(CPACK_PACKAGE_VERSION_PATCH ${JPSVIS_PATCH_VERSION})
set(CPACK_PACKAGE_INSTALL_DIRECTORY "JPSvis_dir")

if(APPLE)
  set(CPACK_GENERATOR "DragNDrop")
  set(CPACK_DMG_FORMAT "UDBZ")
  set(CPACK_DMG_VOLUME_NAME "${PROJECT_NAME}")
  set(CPACK_SYSTEM_NAME "OSX")
  set(CPACK_PACKAGE_FILE_NAME "${PROJECT_NAME}-${JPSVIS_VERSION}")
   elseif(UNIX)
     # tested with success in
     # Linux dhcppc5 3.2.0-4-686-pae #1 SMP Debian 3.2.68-1+deb7u2 i686 GNU/Linux
     set(CPACK_SYSTEM_NAME "${CMAKE_SYSTEM_NAME}-${CMAKE_SYSTEM_PROCESSOR}")
       SET(CPACK_GENERATOR "DEB")

       SET(CPACK_PACKAGE_DESCRIPTION "Visualisation module for JuPedSim")
       SET(CPACK_PACKAGE_DESCRIPTION_SUMMARY "Visualisation module for  JuPedSim, a framework for simulation and analysis of pedestrian dynamics")
       #SET(CPACK_PACKAGE_VENDOR "nowardev")
       SET(CPACK_PACKAGE_CONTACT "m.chraibi@fz-juelich.de")
       SET(CPACK_PACKAGE_VERSION_MAJOR "${JPSVIS_MAJOR_VERSION}")
       SET(CPACK_PACKAGE_VERSION_MINOR "${JPSVIS_MINOR_VERSION}")
       SET(CPACK_PACKAGE_VERSION_PATCH "${JPSVIS_PATCH_VERSION}")
       SET(CPACK_PACKAGE_FILE_NAME "${CMAKE_PROJECT_NAME}_${JPSVIS_VERSION}")
       SET(CPACK_SOURCE_PACKAGE_FILE_NAME "${CMAKE_PROJECT_NAME}_${JPSVIS_VERSION}")
       #SET(CPACK_DEBIAN_PACKAGE_DEPENDS " Boost (>= 1.59) ")
       SET(CPACK_DEBIAN_PACKAGE_SHLIBDEPS ON)
       SET( CPACK_DEBIAN_PACKAGE_HOMEPAGE "http://jupedsim.org")
       SET(CPACK_DEBIAN_PACKAGE_SUGGESTS, "jpseditor, jpsreport, jpscore")
       SET(CPACK_DEBIAN_PACKAGE_PRIORITY "optional")
       SET(CPACK_DEBIAN_PACKAGE_SECTION "science")
       SET(CPACK_DEBIAN_ARCHITECTURE ${CMAKE_SYSTEM_PROCESSOR})


endif()

include(CPack)

if(UNIX AND NOT APPLE)
  set(BIN_INSTALL_DIR "bin")
else()
  set(BIN_INSTALL_DIR ".")
  set(DOC_INSTALL_DIR ".")
endif()
message (STATUS "bin install dir: " ${BIN_INSTALL_DIR})
set(CMAKE_INSTALL_SYSTEM_RUNTIME_DESTINATION "${BIN_INSTALL_DIR}")
include(InstallRequiredSystemLibraries)

if(APPLE)
  set(EXECUTABLE "${PROJECT_NAME}.app")
elseif(WIN32)
    set(EXECUTABLE "${PROJECT_NAME}${CMAKE_EXECUTABLE_SUFFIX}")
else()
    set(EXECUTABLE "${BIN_INSTALL_DIR}/${PROJECT_NAME}${CMAKE_EXECUTABLE_SUFFIX}")
endif()

# https://github.com/artm/vision-ui-skeleton/blob/master/cmake/QArtmRelease.cmake
 # IF(APPLE)
#   SET(EXE_CONTENTS "${CMAKE_INSTALL_PREFIX}/${EXECUTABLE}/Contents")
#   FILE(WRITE
#     ${EXE_CONTENTS}/Resources/qt.conf
#     "[Paths]\nPlugins=PlugIns\n")
#   FILE(COPY ${QT_PLUGINS_DIR}/imageformats
#     DESTINATION ${EXE_CONTENTS}/PlugIns/
#     PATTERN "*_debug.*" EXCLUDE)
#   ADD_CUSTOM_COMMAND(
#     TARGET ${PROJECT_NAME} POST_BUILD
#     COMMAND ruby ${PROJECT_SOURCE_DIR}/ruby/fixup/fixup.rb ${CMAKE_INSTALL_PREFIX}/${EXECUTABLE}
#     COMMENT "Fixing up the app bundle")
# ENDIF(APPLE)<|MERGE_RESOLUTION|>--- conflicted
+++ resolved
@@ -404,11 +404,6 @@
 #--------------------------------------------------------------------------------
 # Install needed Qt plugins by copying directories from the qt installation
 # One can cull what gets copied by using 'REGEX "..." EXCLUDE'
-<<<<<<< HEAD
-# INSTALL(DIRECTORY "${QT_PLUGINS_DIR}/imageformats" DESTINATION ${plugin_dest_dir}/plugins COMPONENT Runtime)
-=======
-#INSTALL(DIRECTORY "${QT_PLUGINS_DIR}/imageformats" DESTINATION ${plugin_dest_dir}/plugins COMPONENT Runtime)
->>>>>>> b77f291d
 
 #--------------------------------------------------------------------------------
 # install a qt.conf file
@@ -436,18 +431,6 @@
 # An alternative is the do a configure_file() on a script and use install(SCRIPT  ...).
 # Note that the image plugins depend on QtSvg and QtXml, and it got those copied
 # over.
-<<<<<<< HEAD
-# if(APPLE)
-=======
-#if(APPLE)
->>>>>>> b77f291d
-# INSTALL(CODE "
-#     file(GLOB_RECURSE QTPLUGINS
-#       \"\${CMAKE_INSTALL_PREFIX}/${plugin_dest_dir}/plugins/*${CMAKE_SHARED_LIBRARY_SUFFIX}\")
-#     include(BundleUtilities)
-#     fixup_bundle(\"${APPS}\" \"\${QTPLUGINS}\" \"${DIRS}\")
-#     " COMPONENT Runtime)
-# endif()
 
 IF(APPLE)
   # set how it shows up in the Info.plist file
