/**
 * \file        Simulation.cpp
 * \date        Dec 15, 2010
 * \version     v0.7
 * \copyright   <2009-2015> Forschungszentrum Jülich GmbH. All rights reserved.
 *
 * \section License
 * This file is part of JuPedSim.
 *
 * JuPedSim is free software: you can redistribute it and/or modify
 * it under the terms of the GNU Lesser General Public License as published by
 * the Free Software Foundation, either version 3 of the License, or
 * any later version.
 *
 * JuPedSim is distributed in the hope that it will be useful,
 * but WITHOUT ANY WARRANTY; without even the implied warranty of
 * MERCHANTABILITY or FITNESS FOR A PARTICULAR PURPOSE. See the
 * GNU General Public License for more details.
 *
 * You should have received a copy of the GNU Lesser General Public License
 * along with JuPedSim. If not, see <http://www.gnu.org/licenses/>.
 *
 * \section Description
 * The Simulation class represents a simulation of pedestrians
 * based on a certain model in a specific scenario. A simulation is defined by
 * various parameters and functions.
 *
 *
 **/

#include "Simulation.h"

#include "routing/ffRouter.h"
#include "math/GCFMModel.h"
#include "math/GompertzModel.h"
#include "math/GradientModel.h"
#include "pedestrian/AgentsQueue.h"
#include "pedestrian/AgentsSourcesManager.h"

#ifdef _OPENMP

#include <omp.h>

#else
#define omp_get_thread_num() 0
#define omp_get_max_threads()  1
#endif

using namespace std;

OutputHandler* Log;

Simulation::Simulation(const Configuration* args)
        :_config(args)
{
    _nPeds = 0;
    _seed = 8091983;
    _deltaT = 0;
    _building = nullptr;
    //_direction = NULL;
    _operationalModel = nullptr;
    _solver = nullptr;
    _iod = new IODispatcher();
    _fps = 1;
    _em = nullptr;
    _gotSources = false;
//     _config = args;
}

Simulation::~Simulation()
{
    delete _solver;
    delete _iod;
    delete _em;
}

long Simulation::GetPedsNumber() const
{
    return _nPeds;
}

bool Simulation::InitArgs()
{
    char tmp[CLENGTH];
    string s = "Parameter:\n";

    switch (_config->GetLog()) {
    case 0: {
        // no log file. Use default log file
        //Log = new OutputHandler();
//          char default_name[CLENGTH] = "";
//          sprintf(default_name, "%s/log.dat", _config->GetProjectRootDir().c_str());
//          if (Log)
//                delete Log;
//          Log = new FileHandler(default_name);

        break;
    }
    case 1: {
        if (Log)
            delete Log;
        Log = new STDIOHandler();
        break;
    }
    case 2: {
        char name[CLENGTH] = "";
        sprintf(name, "%s.P0.dat", _config->GetErrorLogFile().c_str());
        if (Log)
            delete Log;
        Log = new FileHandler(name);
    }
        break;
    default:
        printf("Wrong option for Logfile!\n\n");
        return false;
    }

    if (_config->GetPort()!=-1) {
        switch (_config->GetFileFormat()) {
        case FORMAT_XML_PLAIN_WITH_MESH:
        case FORMAT_XML_PLAIN: {
            OutputHandler* travisto = new SocketHandler(_config->GetHostname(),
                    _config->GetPort());
            Trajectories* output = new TrajectoriesJPSV06();
            output->SetOutputHandler(travisto);
            _iod->AddIO(output);
            break;
        }
        case FORMAT_XML_BIN: {
            Log->Write(
                    "INFO: \tFormat xml-bin not yet supported in streaming\n");
            //exit(0);
            break;
        }
        case FORMAT_PLAIN: {
            Log->Write(
                    "INFO: \tFormat plain not yet supported in streaming\n");
            return false;
        }
        case FORMAT_VTK: {
            Log->Write(
                    "INFO: \tFormat vtk not yet supported in streaming\n");
            return false;
        }
        default: {
            return false;
        }
        }

        s.append("\tonline streaming enabled \n");
    }

    if (!_config->GetTrajectoriesFile().empty()) {
        switch (_config->GetFileFormat()) {
        case FORMAT_XML_PLAIN: {
            OutputHandler* tofile = new FileHandler(
                    _config->GetTrajectoriesFile().c_str());
            Trajectories* output = new TrajectoriesJPSV05();
            output->SetOutputHandler(tofile);
            _iod->AddIO(output);
            break;
        }
        case FORMAT_PLAIN: {
            OutputHandler* file = new FileHandler(
                    _config->GetTrajectoriesFile().c_str());
            Trajectories* output = new TrajectoriesFLAT();
            output->SetOutputHandler(file);
            _iod->AddIO(output);
            break;
        }
        case FORMAT_VTK: {
            Log->Write("INFO: \tFormat vtk not yet supported\n");
            OutputHandler* file = new FileHandler(
                    (_config->GetTrajectoriesFile()+".vtk").c_str());
            Trajectories* output = new TrajectoriesVTK();
            output->SetOutputHandler(file);
            _iod->AddIO(output);
            break;
        }

        case FORMAT_XML_PLAIN_WITH_MESH: {
            //OutputHandler* tofile = new FileHandler(args->GetTrajectoriesFile().c_str());
            //if(_iod) delete _iod;
            //_iod = new TrajectoriesXML_MESH();
            //_iod->AddIO(tofile);
            break;
        }
        case FORMAT_XML_BIN: {
            // OutputHandler* travisto = new SocketHandler(args->GetHostname(), args->GetPort());
            // Trajectories* output= new TrajectoriesJPSV06();
            // output->SetOutputHandler(travisto);
            // _iod->AddIO(output);
            break;
        }
        default: {
            break;
        }
        }
    }

    _operationalModel = _config->GetModel();
    s.append(_operationalModel->GetDescription());

    // ODE solver which is never used!
    auto solver = _config->GetSolver();
    sprintf(tmp, "\tODE Solver: %d\n", solver);
    s.append(tmp);

    sprintf(tmp, "\tnCPU: %d\n", _config->GetMaxOpenMPThreads());
    s.append(tmp);
    sprintf(tmp, "\tt_max: %f\n", _config->GetTmax());
    s.append(tmp);
    _deltaT = _config->Getdt();
    sprintf(tmp, "\tdt: %f\n", _deltaT);
    _periodic = _config->IsPeriodic();
    sprintf(tmp, "\t periodic: %d\n", _periodic);
    s.append(tmp);

    _fps = _config->GetFps();
    sprintf(tmp, "\tfps: %f\n", _fps);
    s.append(tmp);
    //Log->Write(s.c_str());

    _routingEngine = _config->GetRoutingEngine();
    auto distributor = std::unique_ptr<PedDistributor>(new PedDistributor(_config));
    // IMPORTANT: do not change the order in the following..
    _building = std::unique_ptr<Building>(new Building(_config, *distributor));

    // Initialize the agents sources that have been collected in the pedestrians distributor
    _agentSrcManager.SetBuilding(_building.get());
    _gotSources = (bool) distributor->GetAgentsSources().size(); // did we have any sources? false if no sources
    for (const auto& src: distributor->GetAgentsSources()) {
        _agentSrcManager.AddSource(src);
        //src->Dump();
    }




    //perform customs initialisation, like computing the phi for the gcfm
    //this should be called after the routing engine has been initialised
    // because a direction is needed for this initialisation.
    Log->Write("INFO:\t Init Operational Model starting ...");
    if (!_operationalModel->Init(_building.get()))
        return false;
    Log->Write("INFO:\t Init Operational Model done");
    //other initializations
    for (auto&& ped: _building->GetAllPedestrians()) {
        ped->Setdt(_deltaT);
    }
    _nPeds = _building->GetAllPedestrians().size();
    //_building->WriteToErrorLog();
    Log->Write("INFO:\t nPeds %d received", _nPeds);
    //get the seed
    _seed = _config->GetSeed();

    //size of the cells/GCFM/Gompertz
    if (_config->GetDistEffMaxPed()>_config->GetLinkedCellSize()) {
        Log->Write(
                "ERROR: the linked-cell size [%f] should be bigger than the force range [%f]",
                _config->GetLinkedCellSize(), _config->GetDistEffMaxPed());
        return false;
    }

    //read and initialize events
    _em = new EventManager(_building.get(), _config->GetSeed());
    if (!_em->ReadEventsXml()) {
        Log->Write("ERROR: \tCould not initialize events handling");
    }
    _em->ListEvents();

    //_building->SaveGeometry("test.sav.xml");

    //if(_building->SanityCheck()==false)
    //     return false;

    //everything went fine
    return true;
}

double Simulation::RunStandardSimulation(double maxSimTime)
{
    RunHeader(_nPeds+_agentSrcManager.GetMaxAgentNumber());
    double t = RunBody(maxSimTime);
    RunFooter();
    return t;
}

void Simulation::UpdateRoutesAndLocations()
{
<<<<<<< HEAD
     //pedestrians to be deleted
     //you should better create this in the constructor and allocate it once.
     vector<Pedestrian*> pedsToRemove;
     pedsToRemove.reserve(500); //just reserve some space

     // collect all pedestrians in the simulation.
     const vector<Pedestrian*>& allPeds = _building->GetAllPedestrians();
     const map<int, Goal*>& goals = _building->GetAllGoals();
     auto allRooms = _building->GetAllRooms();

#pragma omp parallel for shared(pedsToRemove, allRooms)
     for (size_t p = 0; p < allPeds.size(); ++p) {
          auto ped = allPeds[p];
          Room* room = _building->GetRoom(ped->GetRoomID());
          SubRoom* sub0 = room->GetSubRoom(ped->GetSubRoomID());

          //set the new room if needed
          if ((ped->GetFinalDestination() == FINAL_DEST_OUT)
                    && (room->GetCaption() == "outside")) {
#pragma omp critical
               pedsToRemove.push_back(ped);
          } else if ((ped->GetFinalDestination() != FINAL_DEST_OUT)
                    && (goals.at(ped->GetFinalDestination())->Contains(
                              ped->GetPos()))) {
#pragma omp critical
               pedsToRemove.push_back(ped);
          }

          // reposition in the case the pedestrians "accidently left the room" not via the intended exit.
          // That may happen if the forces are too high for instance
          // the ped is removed from the simulation, if it could not be reassigned
          else if (!sub0->IsInSubRoom(ped))
          {

               bool assigned = false;
               std::function<void(const Pedestrian&)> f = std::bind(&Simulation::UpdateFlowAtDoors, this, std::placeholders::_1);
               assigned = ped->Relocate(f);
               //this will delete agents, that are pushed outside (maybe even if inside obstacles??)
#pragma omp critical
               if (!assigned) {
                    pedsToRemove.push_back(ped);
                    //the agent left the old room
                    //actualize the eggress time for that room
                    allRooms.at(ped->GetRoomID())->SetEgressTime(ped->GetGlobalTime());

               }
          }
          //finally actualize the route
          if (ped->FindRoute() == -1) {
               //a destination could not be found for that pedestrian
               Log->Write("ERROR: \tCould not find a route for pedestrian %d",ped->GetID());
               //exit(EXIT_FAILURE);
#pragma omp critical
               pedsToRemove.push_back(ped);
          }
     }


#ifdef _USE_PROTOCOL_BUFFER
     if (_hybridSimManager)
     {
          AgentsQueueOut::Add(pedsToRemove);    //@todo: ar.graf: this should be critical region (and it is)
     }
     else
=======
    //pedestrians to be deleted
    //you should better create this in the constructor and allocate it once.
    vector<Pedestrian*> pedsToRemove;
    pedsToRemove.reserve(500); //just reserve some space

    // collect all pedestrians in the simulation.
    const vector<Pedestrian*>& allPeds = _building->GetAllPedestrians();
    const map<int, Goal*>& goals = _building->GetAllGoals();

    unsigned long nSize = allPeds.size();
    int nThreads = omp_get_max_threads();
    int partSize;
    partSize = ((int)nSize > nThreads)? (int) (nSize / nThreads):(int)nSize;
    if(partSize == (int)nSize)
            nThreads = 1; // not worthy to parallelize
    
    auto& allRooms = _building->GetAllRooms(); // @todo: m.c: outside the loop
#pragma omp parallel  default(shared) num_threads(nThreads) 
    {
        const int threadID = omp_get_thread_num();
        int start = threadID*partSize;
        int end ;//= (threadID+1)*partSize-1;
        end = (threadID < nThreads - 1) ? (threadID + 1) * partSize - 1: (int) (nSize - 1);

        for (int p = start; p<=end; ++p) {

            Pedestrian* ped = allPeds[p];
            Room* room0 = _building->GetRoom(ped->GetRoomID());
            SubRoom* sub0 = room0->GetSubRoom(ped->GetSubRoomID());

            //set the new room if needed
            if ((ped->GetFinalDestination()==FINAL_DEST_OUT)
                    && (room0->GetCaption()=="outside")) {
#pragma omp critical
                pedsToRemove.push_back(ped);
            }
            else if ((ped->GetFinalDestination()!=FINAL_DEST_OUT)
                    && (goals.at(ped->GetFinalDestination())->Contains(
                            ped->GetPos()))) {
#pragma omp critical
                pedsToRemove.push_back(ped);
            }

                // reposition in the case the pedestrians "accidentally left the room" not via the intended exit.
                // That may happen if the forces are too high for instance
                // the ped is removed from the simulation, if it could not be reassigned
                //@todo: ar.graf: condition could be ff::subroom[grid->getKeyAt(ped->GetPosition())] != ped->GetSubRoomUID()
            else if (!sub0->IsInSubRoom(ped)) {
                bool assigned = false;
                for (auto&& it_room : allRooms) {
                    auto& room = it_room.second;
                    for (auto&& it_sub : room->GetAllSubRooms()) {
                        auto& sub = it_sub.second;
                        if (sub->IsDirectlyConnectedWith(sub0)
                                && sub->IsInSubRoom(ped->GetPos())) {
                            if (ped->GetRoutingStrategy() == ROUTING_FF_QUICKEST) {
                                dynamic_cast<FFRouter*>(ped->GetRouter())->notifyDoor(ped);
                                ped->RerouteIn(0.);
                            }
                            ped->SetRoomID(room->GetID(),
                                    room->GetCaption());
                            ped->SetSubRoomID(sub->GetSubRoomID());
                            ped->SetSubRoomUID(sub->GetUID());
                            //also statistic for internal doors
                            UpdateFlowAtDoors(*ped); //@todo: ar.graf : this call should move into a critical region? check plz

                            ped->ClearMentalMap(); // reset the destination
//                                   ped->FindRoute();

                            assigned = true;
                            break;
                        }
                    } // all subrooms
                    if (assigned)
                        break; // stop the loop
                } // all rooms

                if(room0->GetID() != ped->GetRoomID()){
                      //the agent left the old room
                      //actualize the egress time for that room
#pragma omp critical
                      allRooms.at(room0->GetID())->SetEgressTime(ped->GetGlobalTime());
                }
                
                if (!assigned) {
#pragma omp critical
                    pedsToRemove.push_back(ped);
                }
            } // else if (!sub0->IsInSubRoom(ped)) 

            //finally actualize the route
            if (ped->FindRoute()==-1) {
                //a destination could not be found for that pedestrian
                Log->Write("ERROR: \tCould not find a route for pedestrian %d", ped->GetID());
                ped->FindRoute(); //debug only; can be removed any time @cleanup @todo: ar.graf
                //exit(EXIT_FAILURE);
#pragma omp critical
                if (std::find(pedsToRemove.begin(), pedsToRemove.end(), ped) == pedsToRemove.end()) {
                    pedsToRemove.push_back(ped);
                }
            }
        }
    } //omp parallel

#ifdef _JPS_AS_A_SERVICE
    if (_config->GetRunAsService()) {
         AgentsQueueOut::Add(pedsToRemove);    //@todo: ar.graf: this should be critical region (and it is)
    }
    else
>>>>>>> a7aad504
#endif
    {
        // remove the pedestrians that have left the building
        for (unsigned int p = 0; p<pedsToRemove.size(); p++) {
            UpdateFlowAtDoors(*pedsToRemove[p]);
            _building->DeletePedestrian(pedsToRemove[p]);
        }
        pedsToRemove.clear();
    }

    //    temporary fix for the safest path router
    //    if (dynamic_cast<SafestPathRouter*>(_routingEngine->GetRouter(1)))
    //    {
    //         SafestPathRouter* spr = dynamic_cast<SafestPathRouter*>(_routingEngine->GetRouter(1));
    //         spr->ComputeAndUpdateDestinations(_allPedestians);
    //    }
}

void Simulation::PrintStatistics()
{
    Log->Write("\nRooms Egress Time:");
    Log->Write("==================");
    Log->Write("id\tcaption\tegress time (s)");

    for (const auto& it:_building->GetAllRooms()) {
        auto&& room = it.second;
        if (room->GetCaption()!="outside")
            Log->Write("%d\t%s\t%.2f", room->GetID(), room->GetCaption().c_str(), room->GetEgressTime());
    }

    Log->Write("\nUsage of Exits");
    Log->Write("==========");
    for (const auto& itr : _building->GetAllTransitions()) {
        Transition* goal = itr.second;
        if (goal->GetDoorUsage()) {
            Log->Write(
                    "\nExit ID [%d] used by [%d] pedestrians. Last passing time [%0.2f] s",
                    goal->GetID(), goal->GetDoorUsage(),
                    goal->GetLastPassingTime());

            string statsfile = _config->GetTrajectoriesFile()+"_flow_exit_id_"+to_string(goal->GetID())+".dat";
            Log->Write("More Information in the file: %s", statsfile.c_str());
            auto output = new FileHandler(statsfile.c_str());
            output->Write("#Flow at exit "+goal->GetCaption()+"( ID "+to_string(goal->GetID())+" )");
            output->Write("#Time (s)  cummulative number of agents \n");
            output->Write(goal->GetFlowCurve());
        }
    }
    Log->Write("\n");
}

void Simulation::RunHeader(long nPed)
{
    // writing the header
    if (nPed==-1) nPed = _nPeds;
    _iod->WriteHeader(nPed, _fps, _building.get(), _seed);
    _iod->WriteGeometry(_building.get());

    int writeInterval = (int) ((1./_fps)/_deltaT+0.5);
    writeInterval = (writeInterval<=0) ? 1 : writeInterval; // mustn't be <= 0
    int firstframe = (Pedestrian::GetGlobalTime()/_deltaT)/writeInterval;

    _iod->WriteFrame(firstframe, _building.get());

    //first initialisation needed by the linked-cells
    UpdateRoutesAndLocations();
    ProcessAgentsQueue();
}

double Simulation::RunBody(double maxSimTime)
{
    //needed to control the execution time PART 1
    //in the case you want to run in no faster than realtime
    //time_t starttime, endtime;
    //time(&starttime);

    //take the current time from the pedestrian
    double t = Pedestrian::GetGlobalTime();

    //frame number. This function can be called many times,
    static int frameNr = (int) (1+t/_deltaT); // Frame Number

    //##########
    //PROBLEMATIC: time when frame should be printed out
    // possibly skipped when using the following lines
    // NEEDS TO BE FIXED!
    int writeInterval = (int) ((1./_fps)/_deltaT+0.5);
    writeInterval = (writeInterval<=0) ? 1 : writeInterval; // mustn't be <= 0
    // ##########

    //process the queue for incoming pedestrians
    //important since the number of peds is used
    //to break the main simulation loop
    ProcessAgentsQueue();
    _nPeds = _building->GetAllPedestrians().size();
    int initialnPeds = _nPeds;
    // main program loop
    while ((_nPeds || (!_agentSrcManager.IsCompleted()&& _gotSources) ) && t<maxSimTime) {
        t = 0+(frameNr-1)*_deltaT;
        //process the queue for incoming pedestriansg
        ProcessAgentsQueue();

        if (t>Pedestrian::GetMinPremovementTime()) {
            //update the linked cells
            _building->UpdateGrid();

            // update the positions
            _operationalModel->ComputeNextTimeStep(t, _deltaT, _building.get(), _periodic);

            //update the events
            _em->ProcessEvent();

            //update doorticks
            UpdateDoorticks();

            //update the routes and locations
            UpdateRoutesAndLocations();

            //other updates
            //someone might have left the building
            _nPeds = _building->GetAllPedestrians().size();
        }

        // update the global time
        Pedestrian::SetGlobalTime(t);

        // write the trajectories
        if (0==frameNr%writeInterval) {
            _iod->WriteFrame(frameNr/writeInterval, _building.get());
        }
        Log->ProgressBar(initialnPeds, initialnPeds-_nPeds, t);

        // needed to control the execution time PART 2
        // time(&endtime);
        // double timeToWait=t-difftime(endtime, starttime);
        // clock_t goal = timeToWait*1000 + clock();
        // while (goal > clock());
        ++frameNr;
    }
    return t;
}

void Simulation::RunFooter()
{
    // writing the footer
    _iod->WriteFooter();
}

void Simulation::ProcessAgentsQueue()
{
    //incoming pedestrians
    vector<Pedestrian*> peds;
    AgentsQueueIn::GetandClear(peds);
    for (auto&& ped: peds) {
        _building->AddPedestrian(ped);
    }
}

void Simulation::UpdateDoorticks() const {
    int softstateDecay = 1;
    //Softstate of _lastTickTime is valid for X seconds as in (X/_deltaT); here it is 2s
    auto& allCross = _building->GetAllCrossings();
    for (auto& crossPair : allCross) {
        crossPair.second->_refresh1 += 1;
        crossPair.second->_refresh2 += 1;
        if (crossPair.second->_refresh1 > (softstateDecay/_deltaT)) {
            crossPair.second->_lastTickTime1 = 0;
            crossPair.second->_refresh1 = 0;
        }
        if (crossPair.second->_refresh2 > (softstateDecay/_deltaT)) {
            crossPair.second->_lastTickTime2 = 0;
            crossPair.second->_refresh2 = 0;
        }
    }

    auto& allTrans = _building->GetAllTransitions();
    for (auto& transPair : allTrans) {
        transPair.second->_refresh1 += 1;
        transPair.second->_refresh2 += 1;
        if (transPair.second->_refresh1 > (softstateDecay/_deltaT)) {
            transPair.second->_lastTickTime1 = 0;
            transPair.second->_refresh1 = 0;
        }
        if (transPair.second->_refresh2 > (softstateDecay/_deltaT)) {
            transPair.second->_lastTickTime2 = 0;
            transPair.second->_refresh2 = 0;
        }
    }
};

void Simulation::UpdateFlowAtDoors(const Pedestrian& ped) const
{
    if (_config->ShowStatistics()) {
        Transition* trans = _building->GetTransitionByUID(ped.GetExitIndex());
        if (trans) {
            //check if the pedestrian left the door correctly
            if (ped.GetExitLine()->DistTo(ped.GetPos())>0.5) {
                Log->Write("WARNING:\t pedestrian [%d] left room/subroom [%d/%d] in an unusual way. Please check",
                        ped.GetID(), ped.GetRoomID(), ped.GetSubRoomID());
                Log->Write("       :\t distance to last door (%d | %d) is %f. That should be smaller.",
                        ped.GetExitLine()->GetUniqueID(), ped.GetExitIndex(),
                        ped.GetExitLine()->DistTo(ped.GetPos()));
                Log->Write("       :\t correcting the door statistics");
                //ped.Dump(ped.GetID());

                //checking the history and picking the nearest previous destination
                double biggest = 0.3;
                bool success = false;
                for (const auto& dest:ped.GetLastDestinations()) {
                    if (dest!=-1) {
                        Transition* trans_tmp = _building->GetTransitionByUID(dest);
                        if (trans_tmp && trans_tmp->DistTo(ped.GetPos())<biggest) {
                            biggest = trans_tmp->DistTo(ped.GetPos());
                            trans = trans_tmp;
                            Log->Write("       :\t Best match found at door %d", dest);
                            success = true;//at least one door was found
                        }
                    }
                }

                if (!success) {
                    Log->Write("WARNING       :\t correcting the door statistics");
                    return; //todo we need to check if the ped is in a subroom neighboring the target. If so, no problems!
                }
            }
//#pragma omp critical
            trans->IncreaseDoorUsage(1, ped.GetGlobalTime());
        }
    }
}

AgentsSourcesManager& Simulation::GetAgentSrcManager()
{
    return _agentSrcManager;
}

Building* Simulation::GetBuilding()
{
    return _building.get();
}<|MERGE_RESOLUTION|>--- conflicted
+++ resolved
@@ -288,7 +288,6 @@
 
 void Simulation::UpdateRoutesAndLocations()
 {
-<<<<<<< HEAD
      //pedestrians to be deleted
      //you should better create this in the constructor and allocate it once.
      vector<Pedestrian*> pedsToRemove;
@@ -353,117 +352,6 @@
           AgentsQueueOut::Add(pedsToRemove);    //@todo: ar.graf: this should be critical region (and it is)
      }
      else
-=======
-    //pedestrians to be deleted
-    //you should better create this in the constructor and allocate it once.
-    vector<Pedestrian*> pedsToRemove;
-    pedsToRemove.reserve(500); //just reserve some space
-
-    // collect all pedestrians in the simulation.
-    const vector<Pedestrian*>& allPeds = _building->GetAllPedestrians();
-    const map<int, Goal*>& goals = _building->GetAllGoals();
-
-    unsigned long nSize = allPeds.size();
-    int nThreads = omp_get_max_threads();
-    int partSize;
-    partSize = ((int)nSize > nThreads)? (int) (nSize / nThreads):(int)nSize;
-    if(partSize == (int)nSize)
-            nThreads = 1; // not worthy to parallelize
-    
-    auto& allRooms = _building->GetAllRooms(); // @todo: m.c: outside the loop
-#pragma omp parallel  default(shared) num_threads(nThreads) 
-    {
-        const int threadID = omp_get_thread_num();
-        int start = threadID*partSize;
-        int end ;//= (threadID+1)*partSize-1;
-        end = (threadID < nThreads - 1) ? (threadID + 1) * partSize - 1: (int) (nSize - 1);
-
-        for (int p = start; p<=end; ++p) {
-
-            Pedestrian* ped = allPeds[p];
-            Room* room0 = _building->GetRoom(ped->GetRoomID());
-            SubRoom* sub0 = room0->GetSubRoom(ped->GetSubRoomID());
-
-            //set the new room if needed
-            if ((ped->GetFinalDestination()==FINAL_DEST_OUT)
-                    && (room0->GetCaption()=="outside")) {
-#pragma omp critical
-                pedsToRemove.push_back(ped);
-            }
-            else if ((ped->GetFinalDestination()!=FINAL_DEST_OUT)
-                    && (goals.at(ped->GetFinalDestination())->Contains(
-                            ped->GetPos()))) {
-#pragma omp critical
-                pedsToRemove.push_back(ped);
-            }
-
-                // reposition in the case the pedestrians "accidentally left the room" not via the intended exit.
-                // That may happen if the forces are too high for instance
-                // the ped is removed from the simulation, if it could not be reassigned
-                //@todo: ar.graf: condition could be ff::subroom[grid->getKeyAt(ped->GetPosition())] != ped->GetSubRoomUID()
-            else if (!sub0->IsInSubRoom(ped)) {
-                bool assigned = false;
-                for (auto&& it_room : allRooms) {
-                    auto& room = it_room.second;
-                    for (auto&& it_sub : room->GetAllSubRooms()) {
-                        auto& sub = it_sub.second;
-                        if (sub->IsDirectlyConnectedWith(sub0)
-                                && sub->IsInSubRoom(ped->GetPos())) {
-                            if (ped->GetRoutingStrategy() == ROUTING_FF_QUICKEST) {
-                                dynamic_cast<FFRouter*>(ped->GetRouter())->notifyDoor(ped);
-                                ped->RerouteIn(0.);
-                            }
-                            ped->SetRoomID(room->GetID(),
-                                    room->GetCaption());
-                            ped->SetSubRoomID(sub->GetSubRoomID());
-                            ped->SetSubRoomUID(sub->GetUID());
-                            //also statistic for internal doors
-                            UpdateFlowAtDoors(*ped); //@todo: ar.graf : this call should move into a critical region? check plz
-
-                            ped->ClearMentalMap(); // reset the destination
-//                                   ped->FindRoute();
-
-                            assigned = true;
-                            break;
-                        }
-                    } // all subrooms
-                    if (assigned)
-                        break; // stop the loop
-                } // all rooms
-
-                if(room0->GetID() != ped->GetRoomID()){
-                      //the agent left the old room
-                      //actualize the egress time for that room
-#pragma omp critical
-                      allRooms.at(room0->GetID())->SetEgressTime(ped->GetGlobalTime());
-                }
-                
-                if (!assigned) {
-#pragma omp critical
-                    pedsToRemove.push_back(ped);
-                }
-            } // else if (!sub0->IsInSubRoom(ped)) 
-
-            //finally actualize the route
-            if (ped->FindRoute()==-1) {
-                //a destination could not be found for that pedestrian
-                Log->Write("ERROR: \tCould not find a route for pedestrian %d", ped->GetID());
-                ped->FindRoute(); //debug only; can be removed any time @cleanup @todo: ar.graf
-                //exit(EXIT_FAILURE);
-#pragma omp critical
-                if (std::find(pedsToRemove.begin(), pedsToRemove.end(), ped) == pedsToRemove.end()) {
-                    pedsToRemove.push_back(ped);
-                }
-            }
-        }
-    } //omp parallel
-
-#ifdef _JPS_AS_A_SERVICE
-    if (_config->GetRunAsService()) {
-         AgentsQueueOut::Add(pedsToRemove);    //@todo: ar.graf: this should be critical region (and it is)
-    }
-    else
->>>>>>> a7aad504
 #endif
     {
         // remove the pedestrians that have left the building
