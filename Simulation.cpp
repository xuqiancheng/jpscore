--- conflicted
+++ resolved
@@ -486,11 +486,7 @@
     // NEEDS TO BE FIXED!
     int writeInterval = (int) ((1./_fps)/_deltaT+0.5);
     writeInterval = (writeInterval<=0) ? 1 : writeInterval; // mustn't be <= 0
-<<<<<<< HEAD
-=======
-    // ##########
-
->>>>>>> 113f969b
+
     //process the queue for incoming pedestrians
     //important since the number of peds is used
     //to break the main simulation loop
