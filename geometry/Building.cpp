--- conflicted
+++ resolved
@@ -777,182 +777,7 @@
      Log->Write("INFO: \tDone with Initializing the grid ");
 }
 
-<<<<<<< HEAD
 void Building::DeletePedestrian(Pedestrian*& ped)
-=======
-bool Building::LoadRoutingInfo(const string &filename)
-{
-     Log->Write("INFO:\tLoading extra routing information");
-     if (filename == "") {
-          Log->Write("INFO:\t No file supplied !");
-          Log->Write("INFO:\t done with loading extra routing information");
-          return true;
-     }
-     TiXmlDocument docRouting(filename);
-     if (!docRouting.LoadFile()) {
-          Log->Write("ERROR: \t%s", docRouting.ErrorDesc());
-          Log->Write("ERROR: \t could not parse the routing file");
-          return false;
-     }
-
-     TiXmlElement* xRootNode = docRouting.RootElement();
-     if( ! xRootNode ) {
-          Log->Write("ERROR:\tRoot element does not exist");
-          return false;
-     }
-
-     if (! xRootNode->FirstChild("routing"))
-     {
-          return true; // no extra routing information
-     }
-     //load goals and routes
-     TiXmlNode*  xGoalsNode = xRootNode->FirstChild("routing")->FirstChild("goals");
-
-
-     if(xGoalsNode)
-          for(TiXmlElement* e = xGoalsNode->FirstChildElement("goal"); e;
-                    e = e->NextSiblingElement("goal")) {
-
-               int id = xmltof(e->Attribute("id"), -1);
-               int isFinal= string(e->Attribute("final"))=="true"?true:false;
-               string caption = xmltoa(e->Attribute("caption"),"-1");
-
-               Goal* goal = new Goal();
-               goal->SetId(id);
-               goal->SetCaption(caption);
-               goal->SetIsFinalGoal(isFinal);
-
-               //looking for polygons (walls)
-               for(TiXmlElement* xPolyVertices = e->FirstChildElement("polygon"); xPolyVertices;
-                         xPolyVertices = xPolyVertices->NextSiblingElement("polygon")) {
-
-                    for (TiXmlElement* xVertex = xPolyVertices->FirstChildElement(
-                              "vertex");
-                              xVertex && xVertex != xPolyVertices->LastChild("vertex");
-                              xVertex = xVertex->NextSiblingElement("vertex")) {
-
-                         double x1 = xmltof(xVertex->Attribute("px"));
-                         double y1 = xmltof(xVertex->Attribute("py"));
-                         double x2 = xmltof(xVertex->NextSiblingElement("vertex")->Attribute("px"));
-                         double y2 = xmltof(xVertex->NextSiblingElement("vertex")->Attribute("py"));
-                         goal->AddWall(Wall(Point(x1, y1), Point(x2, y2)));
-                    }
-               }
-
-               if(!goal->ConvertLineToPoly())
-                    return false;
-
-               AddGoal(goal);
-               _routingEngine->AddFinalDestinationID(goal->GetId());
-          }
-
-     //load routes
-     TiXmlNode*  xTripsNode = xRootNode->FirstChild("routing")->FirstChild("routes");
-
-     if(xTripsNode)
-          for(TiXmlElement* trip = xTripsNode->FirstChildElement("route"); trip;
-                    trip = trip->NextSiblingElement("route")) {
-
-               double id = xmltof(trip->Attribute("id"), -1);
-               if (id == -1) {
-                    Log->Write("ERROR:\t id missing for trip");
-                    return false;
-               }
-               string sTrip = trip->FirstChild()->ValueStr();
-               vector<string> vTrip;
-               vTrip.clear();
-
-               char* str = (char*) sTrip.c_str();
-               char *p = strtok(str, ":");
-               while (p) {
-                    vTrip.push_back(xmltoa(p));
-                    p = strtok(NULL, ":");
-               }
-               _routingEngine->AddTrip(vTrip);
-          }
-     Log->Write("INFO:\tdone with loading extra routing information");
-     return true;
-}
-
-
-bool Building::LoadTrafficInfo()
-{
-
-     Log->Write("INFO:\tLoading  the traffic info file");
-
-     string trafficFile="";
-     TiXmlDocument doc(_projectFilename);
-     if (!doc.LoadFile()) {
-          Log->Write("ERROR: \t%s", doc.ErrorDesc());
-          Log->Write("ERROR: \t could not parse the project file");
-          return false;
-     }
-
-     TiXmlNode* xRootNode = doc.RootElement()->FirstChild("traffic_constraints");
-     if( ! xRootNode ) {
-          Log->Write("WARNING:\tcould not find any traffic information");
-          return true;
-     }
-
-     //processing the rooms node
-     TiXmlNode*  xRoomsNode = xRootNode->FirstChild("rooms");
-     if(xRoomsNode)
-          for(TiXmlElement* xRoom = xRoomsNode->FirstChildElement("room"); xRoom;
-                    xRoom = xRoom->NextSiblingElement("room")) {
-
-               double id = xmltof(xRoom->Attribute("room_id"), -1);
-               string state = xmltoa(xRoom->Attribute("state"), "good");
-               RoomState status = (state == "good") ? ROOM_CLEAN : ROOM_SMOKED;
-               GetRoom(id)->SetState(status);
-          }
-
-     //processing the doors node
-     TiXmlNode*  xDoorsNode = xRootNode->FirstChild("doors");
-     if(xDoorsNode)
-          for(TiXmlElement* xDoor = xDoorsNode->FirstChildElement("door"); xDoor;
-                    xDoor = xDoor->NextSiblingElement("door")) {
-
-               int id = xmltoi(xDoor->Attribute("trans_id"), -1);
-               if (id!=-1)
-               {
-                   string state = xmltoa(xDoor->Attribute("state"), "open");
-
-                   //store transition in a map and call getTransition/getCrossin
-                   if (state == "open") {
-                        GetTransition(id)->Open();
-                   } else if (state == "close") {
-                        GetTransition(id)->Close();
-                   } else {
-                        Log->Write("WARNING:\t Unknown door state: %s", state.c_str());
-                   }
-               }
-               else
-               {
-                   id = xmltoi(xDoor->Attribute("cross_id"), -1);
-                   if (id!=-1)
-                   {
-                       string state = xmltoa(xDoor->Attribute("state"), "open");
-
-                       //store transition in a map and call getTransition/getCrossin
-                       if (state == "open") {
-                            GetCrossing(id)->Open();
-                       } else if (state == "close") {
-                            GetCrossing(id)->Close();
-                       } else {
-                            Log->Write("WARNING:\t Unknown door state: %s", state.c_str());
-                       }
-                   }
-                   else
-                       Log->Write("WARNING:\t Unknown door id");
-               }
-          }
-     Log->Write("INFO:\tDone with loading traffic info file");
-     return true;
-}
-
-
-void Building::DeletePedestrian(Pedestrian* &ped)
->>>>>>> 4e6b1e44
 {
      vector<Pedestrian*>::iterator it;
      it = find(_allPedestians.begin(), _allPedestians.end(), ped);
