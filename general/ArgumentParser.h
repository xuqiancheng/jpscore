--- conflicted
+++ resolved
@@ -118,13 +118,8 @@
 
 
 private:
-<<<<<<< HEAD
-    void ParseGCFMModel(TiXmlElement* xGCFM);
-    void ParseGompertzModel(TiXmlElement* xGompertz);
-    void ParseGradientModel(TiXmlElement* xGradient);
-    void ParseAgentParameters(TiXmlElement* operativModel);
-    void Usage();
-=======
+
+     bool ParseGradientModel(TiXmlElement* xGradient);
      bool ParseGCFMModel(TiXmlElement* xGCFM);
      bool ParseGompertzModel(TiXmlElement* xGompertz);
      void ParseAgentParameters(TiXmlElement* operativModel);
@@ -158,7 +153,7 @@
      bool ParseLinkedCells(const TiXmlNode &linkedCellNode);
 
      bool ParseStepSize(TiXmlNode &stepNode);
->>>>>>> 6ab5c6e2
+
 
 public:
      // constructor
