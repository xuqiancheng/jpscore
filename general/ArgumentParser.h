/**
 * @file    main.cpp
 * @author  U.Kemloh, A.Portz
 * @version 0.4
 * Created on: Apr 20, 2019
 * Copyright (C) <2009-2012>
 *
 * @section LICENSE
 * This file is part of JuPedSim.
 *
 * JuPedSim is free software: you can redistribute it and/or modify
 * it under the terms of the GNU General Public License as published by
 * the Free Software Foundation, either version 3 of the License, or
 * any later version.
 *
 * JuPedSim is distributed in the hope that it will be useful,
 * but WITHOUT ANY WARRANTY; without even the implied warranty of
 * MERCHANTABILITY or FITNESS FOR A PARTICULAR PURPOSE. See the
 * GNU General Public License for more details.
 *
 * You should have received a copy of the GNU General Public License
 * along with JuPedSim. If not, see <http://www.gnu.org/licenses/>.
 *
 * @section DESCRIPTION
 *
 *
 *
 */
#ifndef ARGUMENTPARSER_H_
#define ARGUMENTPARSER_H_

#include <string>
#include <vector>
#include <cstdlib>
#include "Macros.h"
using std::string;
using std::vector;
using std::pair;

class OutputHandler;
extern OutputHandler* Log;

class ArgumentParser {
private:
<<<<<<< HEAD
	string pHostname;
	string pTrajectoriesFile;
	string pErrorLogFile;
	string pNavMeshFilename;
	string _projectFile;
	string _projectRootDir;
	double pTmax; // maximale Simulationszeit
	double pdt; // Zeitschritt
	double pfps; //frame rate
	bool pLinkedCells; // use of linked-cells neighbourhood list
	double pLinkedCellSize; // cell size of the linkedcell (default to 2.2m)
	double pV0Mu; // mu für die Normalverteilung von v0
	double pV0Sigma; // sigma für die Normalverteilung von v0
	double pBmaxMu; // mu für die Normalverteilung von b_max
	double pBmaxSigma; // sigma für die Normalverteilung von b_max
	double pBminMu; // mu für die Normalverteilung von b_min
	double pBminSigma; // sigma für die Normalverteilung von b_min
	double pAtauMu; // mu für die Normalverteilung von a_tau
	double pAtauSigma; // sigma für die Normalverteilung von a_tau
	double pAminMu; // mu für die Normalverteilung von a_min
	double pAminSigma; // sigma für die Normalverteilung von a_min
	double pTauMu;
	double pTauSigma;
	double pNuPed;
	double pNuWall;
	double pIntPWidthPed;
	double pIntPWidthWall;
	double pMaxFPed;
	double pMaxFWall;
	double pDistEffMaxPed;
	double pDistEffMaxWall;
	unsigned int pSeed;
	int pSolver; /// solver for the differential equation
	int pExitStrategy; // Strategie zur Richtungswahl (v0)
	int pLog;
	int pPort;
	int _embedMesh;
	int pMaxOpenMPThreads;
	FileFormat pFormat;
	vector< pair<int, RoutingStrategy> > pRoutingStrategies;
    bool _profilingFlag;
    int _hpcFlag; //Flag fuer die HPC-Archtitektur (0=CPU, 1=GPU, 2=XeonPhi)

	// private Funktionen
	void Usage();

public:
	// Konstruktor
	ArgumentParser(); // gibt die Programmoptionen aus

	// Getter-Funktionen
	bool IsOnline() const;
	bool GetLinkedCells() const;

	int GetSolver() const;
	int GetExitStrategy() const;
	int GetRandomize() const;
	int GetMaxOpenMPThreads() const;
	int GetLog() const;
	int GetTravisto() const;
	int GetTrajektorien() const;
	int GetPort() const;
	int GetEmbededMesh() const ;
	unsigned int GetSeed() const;

	double Getfps() const;
	double GetLinkedCellSize() const;
	double GetTmax() const;
	double Getdt() const;
	double GetV0Mu() const;
	double GetV0Sigma() const;
	double GetBmaxMu() const;
	double GetBmaxSigma() const;
	double GetBminMu() const;
	double GetBminSigma() const;
	double GetAtauMu() const;
	double GetAtauSigma() const;
	double GetAminMu() const;
	double GetAminSigma() const;
	double GetNuPed() const;
	double GetNuWall() const;
	double GetIntPWidthPed() const;
	double GetIntPWidthWall() const;
	double GetMaxFPed() const;
	double GetMaxFWall() const;
	double GetDistEffMaxPed() const;
	double GetDistEffMaxWall() const;
	double GetTauMu() const;
	double GetTauSigma() const;
	void SetHostname(const string& hostname);
	void SetPort(int port);
	void SetTrajectoriesFile(const string& trajectoriesFile);

	const string& GetHostname() const;
	const string& GetTrajectoriesFile() const;
	const string& GetErrorLogFile() const;
	const string& GetTrafficFile() const;
	const string& GetRoutingFile() const;
	const string& GetPersonsFilename() const;
	const string& GetPathwayFile() const;
	const string& GetGeometryFilename() const;
	const string& GetNavigationMesh() const;
	const string& GetProjectFile() const;
	const string& GetProjectRootDir() const;
    bool GetProfileFlag();
    int GetHPCFlag();

	vector< pair<int, RoutingStrategy> > GetRoutingStrategy() const;
	const FileFormat& GetFileFormat() const;

	/**
	 * Parse the commands passed to the command line
	 * specially looks for the initialization file
	 */
	void ParseArgs(int argc, char **argv);

	/**
	 * Parse the initialization file
	 * @param inifile
	 */
	void ParseIniFile(string inifile);

	/**
	 * convert a non null string to int.
	 */
	void Str2Int(const char* str, int* value){
		if(!str) *value=atoi(str);
	};

	/**
	 * convert a non null string to double.
	 */
	void Str2double(const char* str, double* value){
		if(!str) *value=atof(str);
	};
=======
     int pModel;
     string pHostname;
     string pTrajectoriesFile;
     string pErrorLogFile;
     string pNavMeshFilename;
     string _projectFile;
     string _projectRootDir;
     double pTmax; // maximale Simulationszeit
     double pdt; // Zeitschritt
     double pfps; //frame rate
     bool pLinkedCells; // use of linked-cells neighbourhood list
     double pLinkedCellSize; // cell size of the linkedcell (default to 2.2m)
     double pV0Mu; // mu für die Normalverteilung von v0
     double pV0Sigma; // sigma für die Normalverteilung von v0
     double pBmaxMu; // mu für die Normalverteilung von b_max
     double pBmaxSigma; // sigma für die Normalverteilung von b_max
     double pBminMu; // mu für die Normalverteilung von b_min
     double pBminSigma; // sigma für die Normalverteilung von b_min
     double pAtauMu; // mu für die Normalverteilung von a_tau
     double pAtauSigma; // sigma für die Normalverteilung von a_tau
     double pAminMu; // mu für die Normalverteilung von a_min
     double pAminSigma; // sigma für die Normalverteilung von a_min
     double pTauMu;
     double pTauSigma;
     double pNuPed;
     double paPed;
     double pbPed;
     double pcPed;
     double pNuWall;
     double paWall;
     double pbWall;
     double pcWall;
     double pIntPWidthPed;
     double pIntPWidthWall;
     double pMaxFPed;
     double pMaxFWall;
     double pDistEffMaxPed;
     double pDistEffMaxWall;
     unsigned int pSeed;
     int pSolver; /// solver for the differential equation
     int pExitStrategy; // Strategie zur Richtungswahl (v0)
     int pLog;
     int pPort;
     int _embedMesh;
     int pMaxOpenMPThreads;
     FileFormat pFormat;
     vector< pair<int, RoutingStrategy> > pRoutingStrategies;

     // private Funktionen
     void Usage();

public:
     // Konstruktor
     ArgumentParser(); // gibt die Programmoptionen aus

     // Getter-Funktionen
     bool IsOnline() const;
     bool GetLinkedCells() const;
     int GetModel() const;
     int GetSolver() const;
     int GetExitStrategy() const;
     int GetRandomize() const;
     int GetMaxOpenMPThreads() const;
     int GetLog() const;
     int GetTravisto() const;
     int GetTrajektorien() const;
     int GetPort() const;
     int GetEmbededMesh() const ;
     unsigned int GetSeed() const;

     double Getfps() const;
     double GetLinkedCellSize() const;
     double GetTmax() const;
     double Getdt() const;
     double GetV0Mu() const;
     double GetV0Sigma() const;
     double GetBmaxMu() const;
     double GetBmaxSigma() const;
     double GetBminMu() const;
     double GetBminSigma() const;
     double GetAtauMu() const;
     double GetAtauSigma() const;
     double GetAminMu() const;
     double GetAminSigma() const;
     double GetNuPed() const;
     double GetaPed() const;
     double GetbPed() const;
     double GetcPed() const;
     double GetNuWall() const;
     double GetaWall() const;
     double GetbWall() const;
     double GetcWall() const;
     double GetIntPWidthPed() const;
     double GetIntPWidthWall() const;
     double GetMaxFPed() const;
     double GetMaxFWall() const;
     double GetDistEffMaxPed() const;
     double GetDistEffMaxWall() const;
     double GetTauMu() const;
     double GetTauSigma() const;
     void SetHostname(const string& hostname);
     void SetPort(int port);
     void SetTrajectoriesFile(const string& trajectoriesFile);

     const string& GetHostname() const;
     const string& GetTrajectoriesFile() const;
     const string& GetErrorLogFile() const;
     const string& GetTrafficFile() const;
     const string& GetRoutingFile() const;
     const string& GetPersonsFilename() const;
     const string& GetPathwayFile() const;
     const string& GetGeometryFilename() const;
     const string& GetNavigationMesh() const;
     const string& GetProjectFile() const;
     const string& GetProjectRootDir() const;

     vector< pair<int, RoutingStrategy> > GetRoutingStrategy() const;
     const FileFormat& GetFileFormat() const;

     /**
      * Parse the commands passed to the command line
      * specially looks for the initialization file
      */
     void ParseArgs(int argc, char **argv);

     /**
      * Parse the initialization file
      * @param inifile
      */
     void ParseIniFile(string inifile);

     /**
      * convert a non null string to int.
      */
     void Str2Int(const char* str, int* value) {
          if(!str) *value=atoi(str);
     };

     /**
      * convert a non null string to double.
      */
     void Str2double(const char* str, double* value) {
          if(!str) *value=atof(str);
     };
>>>>>>> 439a2b42

};

#endif /*ARGPARSER_H_*/<|MERGE_RESOLUTION|>--- conflicted
+++ resolved
@@ -42,7 +42,7 @@
 
 class ArgumentParser {
 private:
-<<<<<<< HEAD
+
 	string pHostname;
 	string pTrajectoriesFile;
 	string pErrorLogFile;
@@ -68,6 +68,12 @@
 	double pTauSigma;
 	double pNuPed;
 	double pNuWall;
+	double paPed;
+	double pbPed;
+	double pcPed;
+	double paWall;
+	double pbWall;
+	double pcWall;
 	double pIntPWidthPed;
 	double pIntPWidthWall;
 	double pMaxFPed;
@@ -81,6 +87,7 @@
 	int pPort;
 	int _embedMesh;
 	int pMaxOpenMPThreads;
+	int pModel;
 	FileFormat pFormat;
 	vector< pair<int, RoutingStrategy> > pRoutingStrategies;
     bool _profilingFlag;
@@ -110,6 +117,7 @@
 
 	double Getfps() const;
 	double GetLinkedCellSize() const;
+	int GetModel() const;
 	double GetTmax() const;
 	double Getdt() const;
 	double GetV0Mu() const;
@@ -124,6 +132,12 @@
 	double GetAminSigma() const;
 	double GetNuPed() const;
 	double GetNuWall() const;
+	double GetaPed() const;
+	double GetbPed() const;
+	double GetcPed() const;
+	double GetaWall() const;
+	double GetbWall() const;
+	double GetcWall() const;
 	double GetIntPWidthPed() const;
 	double GetIntPWidthWall() const;
 	double GetMaxFPed() const;
@@ -178,152 +192,6 @@
 	void Str2double(const char* str, double* value){
 		if(!str) *value=atof(str);
 	};
-=======
-     int pModel;
-     string pHostname;
-     string pTrajectoriesFile;
-     string pErrorLogFile;
-     string pNavMeshFilename;
-     string _projectFile;
-     string _projectRootDir;
-     double pTmax; // maximale Simulationszeit
-     double pdt; // Zeitschritt
-     double pfps; //frame rate
-     bool pLinkedCells; // use of linked-cells neighbourhood list
-     double pLinkedCellSize; // cell size of the linkedcell (default to 2.2m)
-     double pV0Mu; // mu für die Normalverteilung von v0
-     double pV0Sigma; // sigma für die Normalverteilung von v0
-     double pBmaxMu; // mu für die Normalverteilung von b_max
-     double pBmaxSigma; // sigma für die Normalverteilung von b_max
-     double pBminMu; // mu für die Normalverteilung von b_min
-     double pBminSigma; // sigma für die Normalverteilung von b_min
-     double pAtauMu; // mu für die Normalverteilung von a_tau
-     double pAtauSigma; // sigma für die Normalverteilung von a_tau
-     double pAminMu; // mu für die Normalverteilung von a_min
-     double pAminSigma; // sigma für die Normalverteilung von a_min
-     double pTauMu;
-     double pTauSigma;
-     double pNuPed;
-     double paPed;
-     double pbPed;
-     double pcPed;
-     double pNuWall;
-     double paWall;
-     double pbWall;
-     double pcWall;
-     double pIntPWidthPed;
-     double pIntPWidthWall;
-     double pMaxFPed;
-     double pMaxFWall;
-     double pDistEffMaxPed;
-     double pDistEffMaxWall;
-     unsigned int pSeed;
-     int pSolver; /// solver for the differential equation
-     int pExitStrategy; // Strategie zur Richtungswahl (v0)
-     int pLog;
-     int pPort;
-     int _embedMesh;
-     int pMaxOpenMPThreads;
-     FileFormat pFormat;
-     vector< pair<int, RoutingStrategy> > pRoutingStrategies;
-
-     // private Funktionen
-     void Usage();
-
-public:
-     // Konstruktor
-     ArgumentParser(); // gibt die Programmoptionen aus
-
-     // Getter-Funktionen
-     bool IsOnline() const;
-     bool GetLinkedCells() const;
-     int GetModel() const;
-     int GetSolver() const;
-     int GetExitStrategy() const;
-     int GetRandomize() const;
-     int GetMaxOpenMPThreads() const;
-     int GetLog() const;
-     int GetTravisto() const;
-     int GetTrajektorien() const;
-     int GetPort() const;
-     int GetEmbededMesh() const ;
-     unsigned int GetSeed() const;
-
-     double Getfps() const;
-     double GetLinkedCellSize() const;
-     double GetTmax() const;
-     double Getdt() const;
-     double GetV0Mu() const;
-     double GetV0Sigma() const;
-     double GetBmaxMu() const;
-     double GetBmaxSigma() const;
-     double GetBminMu() const;
-     double GetBminSigma() const;
-     double GetAtauMu() const;
-     double GetAtauSigma() const;
-     double GetAminMu() const;
-     double GetAminSigma() const;
-     double GetNuPed() const;
-     double GetaPed() const;
-     double GetbPed() const;
-     double GetcPed() const;
-     double GetNuWall() const;
-     double GetaWall() const;
-     double GetbWall() const;
-     double GetcWall() const;
-     double GetIntPWidthPed() const;
-     double GetIntPWidthWall() const;
-     double GetMaxFPed() const;
-     double GetMaxFWall() const;
-     double GetDistEffMaxPed() const;
-     double GetDistEffMaxWall() const;
-     double GetTauMu() const;
-     double GetTauSigma() const;
-     void SetHostname(const string& hostname);
-     void SetPort(int port);
-     void SetTrajectoriesFile(const string& trajectoriesFile);
-
-     const string& GetHostname() const;
-     const string& GetTrajectoriesFile() const;
-     const string& GetErrorLogFile() const;
-     const string& GetTrafficFile() const;
-     const string& GetRoutingFile() const;
-     const string& GetPersonsFilename() const;
-     const string& GetPathwayFile() const;
-     const string& GetGeometryFilename() const;
-     const string& GetNavigationMesh() const;
-     const string& GetProjectFile() const;
-     const string& GetProjectRootDir() const;
-
-     vector< pair<int, RoutingStrategy> > GetRoutingStrategy() const;
-     const FileFormat& GetFileFormat() const;
-
-     /**
-      * Parse the commands passed to the command line
-      * specially looks for the initialization file
-      */
-     void ParseArgs(int argc, char **argv);
-
-     /**
-      * Parse the initialization file
-      * @param inifile
-      */
-     void ParseIniFile(string inifile);
-
-     /**
-      * convert a non null string to int.
-      */
-     void Str2Int(const char* str, int* value) {
-          if(!str) *value=atoi(str);
-     };
-
-     /**
-      * convert a non null string to double.
-      */
-     void Str2double(const char* str, double* value) {
-          if(!str) *value=atof(str);
-     };
->>>>>>> 439a2b42
 
 };
 
