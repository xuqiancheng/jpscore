--- conflicted
+++ resolved
@@ -135,15 +135,6 @@
 
 
 private:
-
-<<<<<<< HEAD
-     bool ParseGradientModel(TiXmlElement* xGradient, TiXmlElement* xMainNode);
-     bool ParseGCFMModel(TiXmlElement* xGCFM, TiXmlElement* xMainNode);
-     bool ParseGompertzModel(TiXmlElement* xGompertz, TiXmlElement* xMainNode);
-     bool ParseVelocityModel(TiXmlElement* xVelocity, TiXmlElement* xMainNode);
-     void ParseAgentParameters(TiXmlElement* operativModel, TiXmlNode* agentsDistri);
-=======
->>>>>>> 81a12dde
      void Usage(const std::string file);
 
      Configuration* _config;
