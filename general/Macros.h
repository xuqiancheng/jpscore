/**
 * \file        Macros.h
 * \date        Jun 16, 2010
 * \version     v0.7
 * \copyright   <2009-2015> Forschungszentrum Jülich GmbH. All rights reserved.
 *
 * \section License
 * This file is part of JuPedSim.
 *
 * JuPedSim is free software: you can redistribute it and/or modify
 * it under the terms of the GNU Lesser General Public License as published by
 * the Free Software Foundation, either version 3 of the License, or
 * any later version.
 *
 * JuPedSim is distributed in the hope that it will be useful,
 * but WITHOUT ANY WARRANTY; without even the implied warranty of
 * MERCHANTABILITY or FITNESS FOR A PARTICULAR PURPOSE. See the
 * GNU General Public License for more details.
 *
 * You should have received a copy of the GNU Lesser General Public License
 * along with JuPedSim. If not, see <http://www.gnu.org/licenses/>.
 *
 * \section Description
 * useful constants
 *
 *
 **/


#ifndef _MACROS_H
#define _MACROS_H

#include <cstdlib>
#include <vector>
#include <map>
#include <string.h>
#include <algorithm>
#include <sstream>
#include <iostream>


#ifndef M_PI
#define M_PI 3.14159265358979323846
#endif 


// should be true only when using this file in the simulation core
#define _SIMULATOR 1
//#define _USE_PROTOCOL_BUFFER 1

#define JPS_OLD_VERSION "0.5" // this version is still supported
#define JPS_VERSION_MINOR "6"
#define JPS_VERSION_MAJOR "0"

#define JPS_VERSION JPS_VERSION_MAJOR "." JPS_VERSION_MINOR

// disable openmp in debug mode
#ifdef _NDEBUG
//#undef _OPENMP
#endif

// precision error
#define J_EPS 0.001
#define J_EPS_EVENT 0.00001 //zum pruefen des aktuellen Zeitschrittes auf events
#define J_EPS_DIST 0.05// [m]

#define J_EPS_GOAL 0.005 /// [m] Abstand zum Ziel, damit Fußgänger immer zu einem Raum gehört
#define J_TOLERANZ 0.03  /// [m] Toleranz beim erstellen der Linien
#define J_EPS_V 0.1 /// [m/s] wenn  v<EPS_V wird mit 0 gerechnet

// routing macros
#define J_QUEUE_VEL_THRESHOLD_NEW_ROOM 0.7 // [m/s] maximum speed to be considered in a queue while looking for a reference in a new room
#define J_QUEUE_VEL_THRESHOLD_JAM 0.2 // [m/s] maximum speed to be considered in a queue while looking for a reference in a jam situation
#define CBA_THRESHOLD 0.15
#define OBSTRUCTION 4

// Length of array
#define CLENGTH 1000

// conversion (cm <-> m)
#define FAKTOR 1

// default final destination for the pedestrians
#define FINAL_DEST_OUT -1

// Linked cells
#define LIST_EMPTY  -1


enum RoomState {
     ROOM_CLEAN=0,
     ROOM_SMOKED=1
};

enum AgentType {
     MALE=0,
     FEMALE,
     CHILD,
     ELDERLY
};

enum FileFormat {
     FORMAT_XML_PLAIN,
     FORMAT_XML_BIN,
     FORMAT_PLAIN,
     FORMAT_VTK,
     FORMAT_XML_PLAIN_WITH_MESH
};

enum RoutingStrategy {
     ROUTING_LOCAL_SHORTEST=1,
     ROUTING_GLOBAL_SHORTEST,
     ROUTING_QUICKEST,
     ROUTING_FROM_FILE,
     ROUTING_NAV_MESH,
     ROUTING_DUMMY,
     ROUTING_SAFEST,
     ROUTING_COGNITIVEMAP,
     ROUTING_UNDEFINED =-1
};

enum OperativModels {
    MODEL_GFCM=1,
    MODEL_GOMPERTZ,
<<<<<<< HEAD
    MODEL_GRADIENT
=======
//    MODEL_ORCA,
//    MODEL_CFM,
//    MODEL_VELO
//    MODEL_GNM
>>>>>>> 6ab5c6e2
};

enum AgentColorMode {
     BY_VELOCITY=1,
     BY_KNOWLEDGE,
     BY_ROUTE,
     BY_ROUTER,
     BY_SPOTLIGHT,
     BY_GROUP,
     BY_FINAL_GOAL,
     BY_INTERMEDIATE_GOAL
};
//global functions for convenience

inline char xmltob(const char * t, char v = 0)
{
     if (t && (*t)) return (char) atoi(t);
     return v;
}
inline int xmltoi(const char * t, int v = 0)
{
     if (t && (*t)) return atoi(t);
     return v;
}
inline long xmltol(const char * t, long v = 0)
{
     if (t && (*t)) return atol(t);
     return v;
}
inline double xmltof(const char * t, double v = 0.0)
{
     if (t && (*t)) return atof(t);
     return v;
}
inline const char * xmltoa(const char * t, const char * v = "")
{
     if (t) return t;
     return v;
}
inline char xmltoc(const char * t, const char v = '\0')
{
     if (t && (*t)) return *t;
     return v;
}

/**
 * @return true if the element is present in the vector
 */
template<typename A>
inline bool IsElementInVector(const std::vector<A> &vec, const A& el) {
     typename std::vector<A>::const_iterator it;
     it = std::find (vec.begin(), vec.end(), el);
     if(it==vec.end()) {
          return false;
     } else {
          return true;
     }
}

/**
 * Implementation of a map with a default value.
 * @return the default value if the element was not found in the map
 */
template <typename K, typename V>
inline V GetWithDef(const  std::map <K,V> & m, const K & key, const V & defval ) {
     typename std::map<K,V>::const_iterator it = m.find( key );
     if ( it == m.end() ) {
          return defval;
     } else {
          return it->second;
     }
}

inline std::string concatenate(std::string const& name, int i) {
     std::stringstream s;
     s << name << i;
     return s.str();
}

//**************************************************************
//useful colors attributes for debugging
//**************************************************************

//Text attributes
#define OFF       0     //All attributes off
#define BRIGHT      1    //Bold on
//       4    Underscore (on monochrome display adapter only)
#define BLINK       5    //Blink on
//       7    Reverse video on
//      8    Concealed on

//   Foreground colors
#define BLACK     30
#define CYAN      36
#define WHITE     37
#define RED       31
#define GREEN     32
#define YELLOW    33
#define BLUE      34
#define MAGENTA   35

//    Background colors
#define BG_BLACK  40
#define BG_RED    41
#define BG_GREEN  42
#define BG_YELLOW 43
#define BG_BLUE   44
#define BG_CYAN   47
#define BG_WHITE  47

// Special caracters
#define HOME  printf("\033[1;1H");  // cursor up left
#define CLEAR   printf(" \033[2J"); //clear screen
#define RED_LINE  printf("%c[%d;%d;%dm\n",0x1B, BRIGHT,RED,BG_BLACK);
#define GREEN_LINE  printf("\t%c[%d;%d;%dm",0x1B, BRIGHT,GREEN,BG_BLACK);
#define BLUE_LINE  printf("\t%c[%d;%d;%dm",0x1B, BRIGHT,BLUE,BG_BLACK);
#define MAGENTA_LINE  printf("\t%c[%d;%d;%dm",0x1B, BRIGHT,MAGENTA,BG_BLACK);
#define YELLOW_LINE  printf("\t%c[%d;%d;%dm",0x1B, BRIGHT,YELLOW,BG_BLACK);
#define OFF_LINE printf("%c[%dm\n", 0x1B, OFF);


//**************************************************************
//useful macros  for debugging
//**************************************************************
#ifdef TRACE_LOGGING

inline void _printDebugLine(const std::string& fileName, int lineNumber)
{
unsigned found = fileName.find_last_of("/\\");
std::cerr  << "["<< lineNumber  << "]: ---"<< fileName.substr(found+1)<< " ---"<<std::endl;
}

#define dtrace(...)                         \
    (_printDebugLine(__FILE__, __LINE__),   \
    fprintf(stderr, __VA_ARGS__),           \
    (void) fprintf(stderr, "\n"))

#define derror(...)                         \
    (_printDebugLine(__FILE__, __LINE__),   \
    fprintf(stderr, "ERROR: "),             \
    fprintf(stderr, __VA_ARGS__)            \
    )
#else

#define dtrace(...)    ((void) 0)
#define derror(...)                         \
    (fprintf(stderr, __VA_ARGS__)           \
    )
#endif /* TRACE_LOGGING */

#endif  /* _MACROS_H */<|MERGE_RESOLUTION|>--- conflicted
+++ resolved
@@ -122,14 +122,11 @@
 enum OperativModels {
     MODEL_GFCM=1,
     MODEL_GOMPERTZ,
-<<<<<<< HEAD
     MODEL_GRADIENT
-=======
 //    MODEL_ORCA,
 //    MODEL_CFM,
 //    MODEL_VELO
 //    MODEL_GNM
->>>>>>> 6ab5c6e2
 };
 
 enum AgentColorMode {
