--- conflicted
+++ resolved
@@ -119,11 +119,8 @@
 enum OperativModels {
     MODEL_GFCM=1,
     MODEL_GOMPERTZ,
-<<<<<<< HEAD
+    MODEL_VELOCITY
     MODEL_GRADIENT
-=======
-    MODEL_VELOCITY
->>>>>>> c6090e3f
 //    MODEL_ORCA,
 //    MODEL_CFM,
 //    MODEL_GNM
