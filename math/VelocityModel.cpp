--- conflicted
+++ resolved
@@ -357,19 +357,10 @@
           ped->SetSmoothTurning();
           desired_direction = ped->GetV0();
       }
-<<<<<<< HEAD
-      Log->Write("Desired direction: %f    %f", desired_direction._x, desired_direction._y);
-      Log->Write("Target:            %f    %f", target._x, target._y);
-      Log->Write("Ped pos:           %f    %f", ped->GetPos()._x, ped->GetPos()._y);
-
-     if (desired_direction.NormSquare() < 0.1) {
-          Log->Write("ERROR:\t desired_direction in VelocityModel::e0 is too small.");
-=======
       //Log->Write("%f    %f", desired_direction._x, desired_direction._y);
       if (desired_direction.NormSquare() < 0.1) {
            Log->Write("ERROR:\t desired_direction in VelocityModel::e0 is too small (%f, %f)", desired_direction._x, desired_direction._y);
 
->>>>>>> 2ee17177
       }
       return desired_direction;
 }
