--- conflicted
+++ resolved
@@ -27,7 +27,6 @@
         xdiff = np.diff(ptraj[:, 2]) # dx
         ydiff = np.diff(ptraj[:, 3]) # dy
 
-<<<<<<< HEAD
         if (xdiff != 0).any():
             xfr = ptraj[xdiff != 0][1, 1] # second x element, not first
         else:
@@ -36,16 +35,7 @@
         if (ydiff != 0).any():
             yfr = ptraj[ydiff != 0][1, 1] # second x element, not first
         else:
-=======
-        if (xdiff!=0).any():
-            xfr = ptraj[xdiff != 0][1, 1] # second x element, not first
-        else: 
-            xfr = np.inf
 
-        if (ydiff!=0).any():
-            yfr = ptraj[ydiff != 0][1, 1] # second x element, not first
-        else: 
->>>>>>> 18d1d058
             yfr = np.inf
 
         if np.isinf(yfr) and np.isinf(xfr): # ped did not move at all
