/**
 * \file        PedDistributor.cpp
 * \date        Oct 12, 2010
 * \version     v0.7
 * \copyright   <2009-2015> Forschungszentrum Jülich GmbH. All rights reserved.
 *
 * \section License
 * This file is part of JuPedSim.
 *
 * JuPedSim is free software: you can redistribute it and/or modify
 * it under the terms of the GNU Lesser General Public License as published by
 * the Free Software Foundation, either version 3 of the License, or
 * any later version.
 *
 * JuPedSim is distributed in the hope that it will be useful,
 * but WITHOUT ANY WARRANTY; without even the implied warranty of
 * MERCHANTABILITY or FITNESS FOR A PARTICULAR PURPOSE. See the
 * GNU General Public License for more details.
 *
 * You should have received a copy of the GNU Lesser General Public License
 * along with JuPedSim. If not, see <http://www.gnu.org/licenses/>.
 *
 * \section Description
 *
 *
 **/


#include <cmath>
#include "PedDistributor.h"
#include "../tinyxml/tinyxml.h"
#include "../geometry/Obstacle.h"
#include "../routing/RoutingEngine.h"
#include "../pedestrian/Pedestrian.h"
#include "../geometry/SubRoom.h"
#include "../IO/OutputHandler.h"
#include "../IO/PedDistributionParser.h"
#include "PedDistributionLoader.h"
#include "../hybrid/PedDistributionFromProtobufLoader.h"

#include "../JPSfire/B_walking_speed/WalkingSpeed.h"


using namespace std;

/************************************************************
 PedDistributor
 ************************************************************/

PedDistributor::PedDistributor(const Configuration *configuration) : _configuration(configuration) {
    _start_dis = vector<std::shared_ptr<StartDistribution> >();
    _start_dis_sub = vector<std::shared_ptr<StartDistribution> >();
    _start_dis_sources = vector<std::shared_ptr<AgentsSource> >();
    PedDistributionLoader * parser;

#ifdef _JPS_AS_A_SERVICE
    if(_configuration->GetRunAsService()) {
        parser = new PedDistributionFromProtobufLoader(_configuration);

    } else
#endif
    {
        parser = new PedDistributionParser(_configuration);
    }

    parser->LoadPedDistribution(_start_dis,_start_dis_sub,_start_dis_sources);

}


PedDistributor::~PedDistributor() {
//     for (unsigned int i = 0; i < _start_dis.size(); i++)
//     {
//          delete _start_dis[i];
//     }
//     for (unsigned int i = 0; i < _start_dis_sub.size(); i++)
//     {
//          delete _start_dis_sub[i];
//     }

//     _start_dis_sub.clear();
//     _start_dis.clear();
}

const vector<std::shared_ptr<AgentsSource> > &PedDistributor::GetAgentsSources() const {
    return _start_dis_sources;
}

bool PedDistributor::Distribute(Building *building) const {
    Log->Write("INFO: \tInit Distribute");
    int nPeds_is = 0;
    int nPeds_expected = 0;
    mt19937 g(static_cast<uint32_t>(_configuration->GetSeed()));

    // store the position in a map since we are not computing for all rooms/subrooms.
    std::map<int, std::map<int, vector<Point> > > allFreePos;

    //collect the available positions for that subroom
    for (const auto &dist: _start_dis_sub) {

        int roomID = dist->GetRoomId();
        Room *r = building->GetRoom(roomID);
        if (!r) return false;

        int subroomID = dist->GetSubroomID();
        SubRoom *sr = r->GetSubRoom(subroomID);
        if (!sr) return false;

        auto &allFreePosRoom = allFreePos[roomID];
        // the positions were already computed
        if (allFreePosRoom.count(subroomID) > 0)
            continue;

<<<<<<< HEAD
        if(dist->GetAgentsNumber()!=0){
            nPeds_expected += dist->GetAgentsNumber(); // classical number of agents
        }
        if(dist->GetAgentsDensity()!=0){
            nPeds_expected += dist->GetAgentsDensity() * sr->GetArea() ; // number of agents = density * area of subroom
        }

        if(dist->GetAgentsNumber()!=0 && dist->GetAgentsDensity()!=0){
        Log->Write("ERROR: \t Specify either number or density!");
        return false;}

        allFreePosRoom[subroomID] = PedDistributor::PossiblePositions(*sr);
=======
        auto possibleSubroomPositions = PedDistributor::PossiblePositions(*sr);
        shuffle(possibleSubroomPositions.begin(), possibleSubroomPositions.end(), g);
        allFreePosRoom[subroomID] = possibleSubroomPositions;
>>>>>>> 113f969b
    }

    //collect the available positions for that room
    for (const auto &dist: _start_dis) {
        int roomID = dist->GetRoomId();
        Room *r = building->GetRoom(roomID);
        if (!r) return false;

        nPeds_expected += dist->GetAgentsNumber();
        //compute all subrooms since no specific one is given
        for (const auto &it_sr: r->GetAllSubRooms()) {
            int subroomID = it_sr.second->GetSubRoomID();
            auto &allFreePosRoom = allFreePos[roomID];
            // the positions were already computed
            if (allFreePosRoom.count(subroomID) > 0)
                continue;
            
            auto possibleSubroomPositions = PedDistributor::PossiblePositions(*it_sr.second);
            shuffle(possibleSubroomPositions.begin(), possibleSubroomPositions.end(), g);
            allFreePosRoom[subroomID] = possibleSubroomPositions;
        }
    }


    // now proceed to the distribution
    int pid = 1; // the pedID is being increased throughout...

    for (const auto &dist: _start_dis_sub) {
        int room_id = dist->GetRoomId();
        Room *r = building->GetRoom(room_id);
        if (!r) continue;
        int roomID = r->GetID();
        int subroomID = dist->GetSubroomID();
        SubRoom *sr = r->GetSubRoom(subroomID);
        if (!sr) continue;

        int N;

        if(dist->GetAgentsNumber()!=0){
            N = dist->GetAgentsNumber();    // classical number of agents
        }
        else if(dist->GetAgentsDensity()!=0){
            N = dist->GetAgentsDensity() * sr->GetArea(); // number of agents = density * area of subroom
        }

        if (N < 0) {
            Log->Write("ERROR: \t negative  number of pedestrians!");
            return false;
        }

        auto &allpos = allFreePos[roomID][subroomID];

        int max_pos = allpos.size();
        if (max_pos < N) {
            Log->Write("ERROR: \tCannot distribute %d agents in Room %d . Maximum allowed: %d\n",
                       N, roomID, allpos.size());
            return false;
        }

        // Distributing
        Log->Write("INFO: \tDistributing %d Agents in Room/Subrom [%d/%d]! Maximum allowed: %d", N, roomID, subroomID,
                   max_pos);
        DistributeInSubRoom(sr, N, allpos, &pid, dist.get(), building);
        Log->Write("\t...Done");
        nPeds_is += N;
    }

    // then continue the distribution according to the rooms
    for (const auto &dist: _start_dis) {
        int room_id = dist->GetRoomId();
        Room *r = building->GetRoom(room_id);
        if (!r) continue;
        int N = dist->GetAgentsNumber();
        if (N < 0) {
            Log->Write("ERROR: \t negative or null number of pedestrians! Ignoring");
            continue;
        }

        double sum_area = 0;
        int max_pos = 0;
        double ppm; // pedestrians per square meter
        int ges_anz = 0;
        vector<int> max_anz = vector<int>();
        vector<int> akt_anz = vector<int>();

        auto &allFreePosInRoom = allFreePos[room_id];
        //FIXME: wont work if the subrooms ids are not continous, consider using map
        for (int is = 0; is < r->GetNumberOfSubRooms(); is++) {
            SubRoom *sr = r->GetSubRoom(is);
            double area = sr->GetArea();
            sum_area += area;
            int anz = allFreePosInRoom[is].size();
            max_anz.push_back(anz);
            max_pos += anz;
        }
        if (max_pos < N) {
            Log->Write("ERROR: \t Distribution of %d pedestrians in Room %d not possible! Maximum allowed: %d\n",
                       N, r->GetID(), max_pos);
            return false;
        }
        ppm = N / sum_area;
        // Anzahl der Personen pro SubRoom bestimmen
        //FIXME: wont work if the subrooms ids are not continous, consider using map
        for (int is = 0; is < r->GetNumberOfSubRooms(); is++) {
            SubRoom *sr = r->GetSubRoom(is);
            int anz = sr->GetArea() * ppm + 0.5; // wird absichtlich gerundet
            while (anz > max_anz[is]) {
                anz--;
            }
            akt_anz.push_back(anz);
            ges_anz += anz;
        }
        // Falls N noch nicht ganz erreicht, von vorne jeweils eine Person dazu
        int j = 0;
        while (ges_anz < N) {
            if (akt_anz[j] < max_anz[j]) {
                akt_anz[j] = akt_anz[j] + 1;
                ges_anz++;
            }
            j = (j + 1) % max_anz.size();
        }
        j = 0;
        while (ges_anz > N) {
            if (akt_anz[j] > 0) {
                akt_anz[j] = akt_anz[j] - 1;
                ges_anz--;
            }
            j = (j + 1) % max_anz.size();
        }
        // distributing
        for (unsigned int is = 0; is < akt_anz.size(); is++) {
            SubRoom *sr = r->GetSubRoom(is);
            //workaround, the subroom will be changing at each run.
            //so the last subroom ID is not necessarily the 'real' one
            // might conflicts with sources
            dist->SetSubroomID(sr->GetSubRoomID());
            //dist->SetSubroomUID(sr->GetSubRoomUID())
            if (akt_anz[is] > 0) {
                DistributeInSubRoom(sr, akt_anz[is], allFreePosInRoom[is], &pid, dist.get(), building);
            }
        }
        nPeds_is += N;
    }

    //now populate the sources
    vector<Point> emptyPositions;
    for (const auto &source: _start_dis_sources) {
        for (const auto &dist: _start_dis_sub) {
            if (source->GetGroupId() == dist->GetGroupId()) {
                source->SetStartDistribution(dist);
                for (int i = 0; i < source->GetMaxAgents(); i++) {
                    //source->AddToPool(dist->GenerateAgent(building, &pid,emptyPositions));
                    //nPeds_is++;
                }
            }
        }

        for (const auto &dist: _start_dis) {
            if (source->GetGroupId() == dist->GetGroupId()) {
                source->SetStartDistribution(dist);
                for (int i = 0; i < source->GetMaxAgents(); i++) {
                    //source->AddToPool(dist->GenerateAgent(building, &pid,emptyPositions));
                    //nPeds_is++;
                }
            }
        }
    }

//    if (nPeds_is != nPeds_expected) {
//        Log->Write("ERROR:\t only [%d] agents could be distributed out of [%d] requested", nPeds_is, nPeds_expected);
//    }

//    return (nPeds_is == nPeds_expected);

    return (nPeds_is);
}


vector<Point> PedDistributor::PositionsOnFixX(double min_x, double max_x, double min_y, double max_y,
                                              const SubRoom &r, double bufx, double bufy, double dy) {
    vector<Point> positions;
    double x = (max_x + min_x) * 0.5;
    double y = min_y;

    while (y < max_y) {
        Point pos = Point(x, y);
        // Abstand zu allen Wänden prüfen
        bool ok = true;
        for (auto &&w: r.GetAllWalls()) {
            if (w.DistTo(pos) < max(bufx, bufy) || !r.IsInSubRoom(pos)) {
                ok = false;
                break; // Punkt ist zu nah an einer Wand oder nicht im Raum => ungültig
            }
        }

        if (ok) {
            //check all transitions
            bool tooNear = false;
            for (unsigned int t = 0; t < r.GetAllTransitions().size(); t++) {
                if (r.GetTransition(t)->DistTo(pos) < J_EPS_GOAL) {
                    //too close
                    tooNear = true;
                    break;
                }
            }

            for (unsigned int c = 0; c < r.GetAllCrossings().size(); c++) {
                if (r.GetCrossing(c)->DistTo(pos) < J_EPS_GOAL) {
                    //too close
                    tooNear = true;
                    break;
                }
            }
            if (tooNear == false) positions.push_back(pos);
        }
        y += dy;
    }
    return positions;

}

vector<Point>PedDistributor::PositionsOnFixY(double min_x, double max_x, double min_y, double max_y,
                                             const SubRoom &r, double bufx, double bufy, double dx) {
    vector<Point> positions;
    double y = (max_y + min_y) * 0.5;
    double x = min_x;

    while (x < max_x) {
        Point pos = Point(x, y);
        // check distance to wall
        bool ok = true;
        for (auto &&w: r.GetAllWalls()) {
            if (w.DistTo(pos) < max(bufx, bufy) || !r.IsInSubRoom(pos)) {
                ok = false;
                break; // Punkt ist zu nah an einer Wand oder nicht im Raum => ungültig
            }
        }

        if (ok) {

            //check all transitions
            bool tooNear = false;
            for (unsigned int t = 0; t < r.GetAllTransitions().size(); t++) {
                if (r.GetTransition(t)->DistTo(pos) < J_EPS_GOAL) {
                    //too close
                    tooNear = true;
                    break;
                }
            }

            for (unsigned int c = 0; c < r.GetAllCrossings().size(); c++) {
                if (r.GetCrossing(c)->DistTo(pos) < J_EPS_GOAL) {
                    //too close
                    tooNear = true;
                    break;
                }
            }
            if (tooNear == false) positions.push_back(pos);
        }
        x += dx;
    }
    return positions;
}

vector<Point>  PedDistributor::PossiblePositions(const SubRoom &r) {
    double uni = 0.7; // wenn ein Raum in x oder y -Richtung schmaler ist als 0.7 wird in der Mitte verteilt
    double bufx = 0.12;
    double bufy = 0.12;

    double amin = 0.18; // = GetAmin()->GetMean();
    double bmax = 0.25; // = GetBmax()->GetMean();

    double dx = amin + bufx;
    double dy = bmax + bufy;

    double max_buf = max(bufx, bufy);

    vector<double>::iterator min_x, max_x, min_y, max_y;
    const vector<Point> &poly = r.GetPolygon();
    vector<Point> all_positions;
    vector<double> xs;
    vector<double> ys;

    for (int p = 0; p < (int) poly.size(); ++p) {
        xs.push_back(poly[p]._x);
        ys.push_back(poly[p]._y);
    }

    min_x = min_element(xs.begin(), xs.end());
    max_x = max_element(xs.begin(), xs.end());
    min_y = min_element(ys.begin(), ys.end());
    max_y = max_element(ys.begin(), ys.end());

    if (*max_y - *min_y < uni) {
        all_positions = PositionsOnFixY(*min_x, *max_x, *min_y, *max_y, r, bufx, bufy, dx);
    } else if (*max_x - *min_x < uni) {
        all_positions = PositionsOnFixX(*min_x, *max_x, *min_y, *max_y, r, bufx, bufy, dy);
    } else {
        // create the grid
        double x = (*min_x);
        while (x < *max_x) {
            double y = (*min_y);
            while (y < *max_y) {
                y += dy;
                Point pos = Point(x, y);
                bool tooNear = false;

                //skip if the position is not in the polygon
                if (!r.IsInSubRoom(pos)) continue;

                // check the distance to all Walls
                for (const auto &w : r.GetAllWalls()) {
                    if (w.DistTo(pos) < max_buf) {
                        tooNear = true;
                        break; // too close
                    }
                }

                //check the distance to all transitions
                if (tooNear == true) continue;
                for (const auto &t : r.GetAllTransitions()) {
                    if (t->DistTo(pos) < max_buf) {
                        //too close
                        tooNear = true;
                        break;
                    }
                }

                //  and check the distance to all crossings
                if (tooNear == true) continue;
                for (const auto &c : r.GetAllCrossings()) {
                    if (c->DistTo(pos) < max_buf) {
                        //too close
                        tooNear = true;
                        break;
                    }
                }

                // and finally the distance to all opened obstacles
                if (tooNear == true) continue;

                for (const auto &obst : r.GetAllObstacles()) {
                    for (const auto &wall : obst->GetAllWalls()) {
                        if (wall.DistTo(pos) < max_buf) {
                            tooNear = true;
                            break; // too close
                        }
                    }

                    //only continue if...
                    if (tooNear == true) continue;

                    if (obst->Contains(pos)) {
                        tooNear = true;
                        break; // too close
                    }
                }

                if (tooNear == false) all_positions.push_back(pos);
            }
            x += dx;
        }
    }
    return all_positions;
}

/* Verteilt N Fußgänger in SubRoom r
 * Algorithms:
 *   - Lege Gitter von min_x bis max_x mit Abstand dx und entsprechend min_y bis max_y mit
 *     Abstand dy
 *   - Prüfe alle so enstandenen Gitterpunkte, ob ihr Abstand zu Wänden und Übergängen aus
 *     reicht
 *   - Wenn nicht verwerfe Punkt, wenn ja merke Punkt in Vector positions
 *   - Wähle zufällig einen Punkt aus dem Vektor aus Position der einzelnen Fußgänger
 * Parameter:
 *   - r:       SubRoom in den verteilt wird
 *   - N:       Anzahl der Fußgänger für SubRoom r
 *   - pid:     fortlaufender Index der Fußgänger (wird auch wieder zurückgegeben, für den
 *              nächsten Aufruf)
 *   - routing: wird benötigt um die Zielline der Fußgänger zu initialisieren
 * */
void PedDistributor::DistributeInSubRoom(SubRoom *r, int nAgents, vector<Point> &positions, int *pid,
                                         StartDistribution *para, Building *building) const {
    // set the pedestrians
    for (int i = 0; i < nAgents; ++i) {
        Pedestrian *ped = para->GenerateAgent(building, pid, positions);
        building->AddPedestrian(ped);
    }
}



<|MERGE_RESOLUTION|>--- conflicted
+++ resolved
@@ -111,7 +111,6 @@
         if (allFreePosRoom.count(subroomID) > 0)
             continue;
 
-<<<<<<< HEAD
         if(dist->GetAgentsNumber()!=0){
             nPeds_expected += dist->GetAgentsNumber(); // classical number of agents
         }
@@ -123,12 +122,9 @@
         Log->Write("ERROR: \t Specify either number or density!");
         return false;}
 
-        allFreePosRoom[subroomID] = PedDistributor::PossiblePositions(*sr);
-=======
         auto possibleSubroomPositions = PedDistributor::PossiblePositions(*sr);
         shuffle(possibleSubroomPositions.begin(), possibleSubroomPositions.end(), g);
         allFreePosRoom[subroomID] = possibleSubroomPositions;
->>>>>>> 113f969b
     }
 
     //collect the available positions for that room
