--- conflicted
+++ resolved
@@ -1246,12 +1246,9 @@
                          (std::string(stepNode.FirstChildElement("stepsize")->Attribute("fix")) == "yes") ) {
                     _config->Setdt(atof(stepsize));
                     Log->Write("INFO: \tstepsize <%f>", _config->Getdt());
-<<<<<<< HEAD
                     if (tmp < _config->Getdt()) {
                          Log->Write("WARNING: \tStepsize dt = %f > %f = frameinterval.\nWARNING: \tYou should decrease stepsize or fps!", _config->Getdt(), tmp);
                     }
-=======
->>>>>>> 1f2e2c84
                     return true;
                }
                //find a stepsize, that can be multiplied by (int) to get framerate
@@ -1265,17 +1262,12 @@
                          return true;
                     }
                }
-<<<<<<< HEAD
                //below should never execute
                _config->Setdt(stepsizeDBL);
                Log->Write("INFO: \tstepsize <%f>", _config->Getdt());
                if (tmp < _config->Getdt()) {
                     Log->Write("WARNING: \tStepsize dt = %f > %f = frameinterval. You should decrease stepsize or fps!", _config->Getdt(), tmp);
                }
-=======
-               _config->Setdt(stepsizeDBL);
-               Log->Write("INFO: \tstepsize <%f>", _config->Getdt());
->>>>>>> 1f2e2c84
                return true;
           }
      }
