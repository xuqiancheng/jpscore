--- conflicted
+++ resolved
@@ -34,12 +34,7 @@
 
 public:
      GeoFileParser(const Configuration* configuration);
-<<<<<<< HEAD
-     virtual ~GeoFileParser(){};
-
-=======
      ~GeoFileParser();
->>>>>>> 1f2e2c84
      virtual void LoadBuilding(Building* building) override;
 
      virtual bool LoadTrafficInfo(Building* building) override;
