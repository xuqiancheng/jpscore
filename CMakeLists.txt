# some options
# -DCMAKE_CXX_COMPILER=clang++   -DCMAKE_C_COMPILER:STRING=clang
# -DCMAKE_BUILD_TYPE=Debug (default Release)
# -DCMAKE_VERBOSE_MAKEFILE=ON (default OFF)
# -DBUILD_TESTING=ON (default OFF)
cmake_minimum_required(VERSION 3.5 FATAL_ERROR)
set(JPSREPORT_MAJOR_VERSION 0)
set(JPSREPORT_MINOR_VERSION 8)
set(JPSREPORT_PATCH_VERSION 4)
set(JPSREPORT_VERSION
  ${JPSREPORT_MAJOR_VERSION}.${JPSREPORT_MINOR_VERSION}.${JPSREPORT_PATCH_VERSION})
message( STATUS "JPSREPORT_VERSION: " ${JPSREPORT_VERSION} )
project(JPSreport VERSION ${JPSREPORT_VERSION} LANGUAGES CXX)
#set (CMAKE_CXX_STANDARD 17)
# Fix behavior of CMAKE_CXX_STANDARD when targeting macOS.
if (POLICY CMP0025)
  cmake_policy(SET CMP0025 NEW)
endif ()

set(CMAKE_LEGACY_CYGWIN_WIN32 0)

IF (POLICY CMP0054)
  cmake_policy(SET CMP0054 NEW)
ENDIF (POLICY CMP0054)
set(CMAKE_COLOR_MAKEFILE ON)

set(LIBRARY_OUTPUT_PATH  ${CMAKE_SOURCE_DIR}/lib/${CMAKE_BUILD_TYPE})

if (Boost_NO_SYSTEM_PATHS)
  set(Boost_NO_SYSTEM_PATHS ON)
  set(BOOST_INCLUDE_DIRS "${BOOST_ROOT}/include")
  set(BOOST_LIBRARY_DIRS "${BOOST_ROOT}/stage/lib")
  set(CMAKE_INCLUDE_PATH ${CMAKE_INCLUDE_PATH} ${BOOST_ROOT})
  set(CMAKE_LIBRARY_PATH ${CMAKE_LIBRARY_PATH} ${BOOST_LIBRARY_DIRS})
endif (Boost_NO_SYSTEM_PATHS)


find_package(Git REQUIRED) # no need for this msg. It comes from cmake.findgit()

find_program(GIT_SCM git DOC "Git version control")
mark_as_advanced(GIT_SCM)
find_file(GITDIR NAMES .git PATHS ${CMAKE_SOURCE_DIR} NO_DEFAULT_PATH)
if (GIT_SCM AND GITDIR)

# the commit's SHA1, and whether the building workspace was dirty or not
# describe --match=NeVeRmAtCh --always --tags --abbrev=40 --dirty
execute_process(COMMAND
  "${GIT_EXECUTABLE}" --no-pager describe --tags --always --dirty
  WORKING_DIRECTORY "${CMAKE_SOURCE_DIR}"
  OUTPUT_VARIABLE GIT_SHA1
  ERROR_QUIET OUTPUT_STRIP_TRAILING_WHITESPACE)

# branch
execute_process(
  COMMAND "${GIT_EXECUTABLE}" rev-parse --abbrev-ref HEAD
  WORKING_DIRECTORY "${CMAKE_SOURCE_DIR}"
  OUTPUT_VARIABLE GIT_BRANCH
  OUTPUT_STRIP_TRAILING_WHITESPACE
)

# the date of the commit
execute_process(COMMAND
  "${GIT_EXECUTABLE}" log -1 --format=%ad --date=local
  WORKING_DIRECTORY "${CMAKE_SOURCE_DIR}"
  OUTPUT_VARIABLE GIT_DATE
  ERROR_QUIET OUTPUT_STRIP_TRAILING_WHITESPACE)

# the subject of the commit
execute_process(COMMAND
  "${GIT_EXECUTABLE}" log -1 --format=%s
  WORKING_DIRECTORY "${CMAKE_SOURCE_DIR}"
  OUTPUT_VARIABLE GIT_COMMIT_SUBJECT
  ERROR_QUIET OUTPUT_STRIP_TRAILING_WHITESPACE)

string(REGEX REPLACE "\#"
       "" GIT_COMMIT_SUBJECT
       ${GIT_COMMIT_SUBJECT})

add_definitions("-DGIT_COMMIT_HASH=\"${GIT_SHA1}\"")
add_definitions("-DGIT_COMMIT_DATE=\"${GIT_DATE}\"")
add_definitions("-DGIT_COMMIT_SUBJECT=\"${GIT_COMMIT_SUBJECT}\"")
add_definitions("-DGIT_BRANCH=\"${GIT_BRANCH}\"")

else()
    message(STATUS "Not in a git repo")
endif()


#set(EXECUTABLE_OUTPUT_PATH "../")
#INCLUDE_DIRECTORIES("./")
# message( STATUS "CMAKE_BINARY_DIR: " ${CMAKE_BINARY_DIR} )
message( STATUS "CMAKE_SOURCE_DIR: " ${CMAKE_SOURCE_DIR} )
message( STATUS "CMAKE_CURRENT_SOURCE_DIR: " ${CMAKE_CURRENT_SOURCE_DIR} )
set(CMAKE_TEST_DIR ${CMAKE_SOURCE_DIR}/Utest)


add_definitions("-DJPSREPORT_VERSION=\"${JPSREPORT_VERSION}\"")
if(NOT CMAKE_BUILD_TYPE)
  set (CMAKE_BUILD_TYPE Release)
endif(NOT CMAKE_BUILD_TYPE)
message( STATUS "CMAKE_BUILD_TYPE: " ${CMAKE_BUILD_TYPE} )

if (NOT CMAKE_RUNTIME_OUTPUT_DIRECTORY)
  set(CMAKE_RUNTIME_OUTPUT_DIRECTORY ${CMAKE_SOURCE_DIR}/bin)
endif()

if(NOT EXECUTABLE_OUTPUT_PATH)
  set(EXECUTABLE_OUTPUT_PATH "${CMAKE_SOURCE_DIR}/bin")
endif()

set(CMAKE_INSTALL_PREFIX "${CMAKE_SOURCE_DIR}/${CMAKE_BUILD_TYPE}")


message( STATUS "CMAKE_RUNTIME_OUTPUT_DIRECTORY: " ${CMAKE_RUNTIME_OUTPUT_DIRECTORY} )
message( STATUS "EXECUTABLE_OUTPUT_PATH: " ${EXECUTABLE_OUTPUT_PATH} )
message( STATUS "CMAKE_VERBOSE_MAKEFILE: " ${CMAKE_VERBOSE_MAKEFILE} )

if(NOT BUILD_TESTING)
  set(BUILD_TESTING OFF) # test units are generated.
endif(NOT BUILD_TESTING)
message( STATUS "BUILD_TESTING: " ${BUILD_TESTING} )

if(NOT CMAKE_EXPORT_COMPILE_COMMANDS)
# To generate a compilation database "compilation_commands.json" for clang_check
  set(CMAKE_EXPORT_COMPILE_COMMANDS ON)
endif(NOT CMAKE_EXPORT_COMPILE_COMMANDS)



if(NOT DEFINED PROCESSOR_COUNT)
  # Unknown:
  set(PROCESSOR_COUNT 1)

  # Linux:
  set(cpuinfo_file "/proc/cpuinfo")
  if(EXISTS "${cpuinfo_file}")
    file(STRINGS "${cpuinfo_file}" procs REGEX "^processor.: [0-9]+$")
    list(LENGTH procs PROCESSOR_COUNT)
  endif(EXISTS "${cpuinfo_file}")

  # Windows:
  if(WIN32)
    set(PROCESSOR_COUNT "$ENV{NUMBER_OF_PROCESSORS}")
  endif(WIN32)
endif(NOT DEFINED PROCESSOR_COUNT)

if(PROCESSOR_COUNT)
  # add 1 should be magic! http://www.kitware.com/blog/home/post/63
  #math(EXPR PROCESSOR_COUNT "${PROCESSOR_COUNT} + 1")
  message( STATUS "PROCESSOR_COUNT " ${PROCESSOR_COUNT})
  set(CTEST_BUILD_FLAGS "-j${PROCESSOR_COUNT}")
endif(PROCESSOR_COUNT)

# find the correct OpenMP flag
FIND_PACKAGE(OpenMP)
if(OPENMP_FOUND)
  set(CMAKE_C_FLAGS "${CMAKE_C_FLAGS} ${OpenMP_C_FLAGS}")
  set(CMAKE_CXX_FLAGS "${CMAKE_CXX_FLAGS} ${OpenMP_CXX_FLAGS}")
  set(CMAKE_EXE_LINKER_FLAGS "${CMAKE_EXE_LINKER_FLAGS} ${OpenMP_EXE_LINKER_FLAGS}")
else(OPENMP_FOUND)
  if(CMAKE_CXX_COMPILER_ID STREQUAL "Clang")
    #set(CMAKE_CXX_FLAGS "${CMAKE_CXX_FLAGS} -fopenmp")
    # somehow find_package(openmp) does not work properly with clang
  else(CMAKE_CXX_COMPILER_ID STREQUAL "Clang")
    message( STATUS "Disabling OpenMP support" )
  endif(CMAKE_CXX_COMPILER_ID STREQUAL "Clang")
endif(OPENMP_FOUND)

# test all cpp-files in Utest
if(BUILD_TESTING)
  file(GLOB test_files "${CMAKE_TEST_DIR}/*.cpp")
#  file(GLOB test_py_files "${CMAKE_TEST_DIR}/*/runtest*.py")
  file(GLOB_RECURSE  test_py_files "${CMAKE_TEST_DIR}/*runtest_*.py")
endif(BUILD_TESTING)

set(methods
  methods/VoronoiDiagram.cpp
  methods/PedData.cpp
  methods/Method_A.cpp
  methods/Method_B.cpp
  methods/Method_C.cpp
  methods/Method_D.cpp
  methods/Method_I.cpp
  )
set(source_files
  Analysis.cpp
  IO/OutputHandler.cpp
  general/ArgumentParser.cpp
  tinyxml/tinystr.cpp
  tinyxml/tinyxml.cpp
  tinyxml/tinyxmlerror.cpp
  tinyxml/tinyxmlparser.cpp
  geometry/Building.cpp
  geometry/Line.cpp
  geometry/Point.cpp
  geometry/Transition.cpp
  geometry/Crossing.cpp
  geometry/NavLine.cpp
  geometry/Room.cpp
  geometry/Wall.cpp
  geometry/Hline.cpp
  geometry/Obstacle.cpp
  geometry/SubRoom.cpp
  geometry/Goal.cpp
)
set (  header_files
  Analysis.h
  methods/MeasurementArea.h
  methods/VoronoiDiagram.h
  methods/PedData.h
  methods/Method_A.h
  methods/Method_B.h
  methods/Method_C.h
  methods/Method_D.h
  methods/Method_I.h
  IO/OutputHandler.h
  general/ArgumentParser.h
  general/Macros.h
  tinyxml/tinyxml.h
  tinyxml/tinystr.h
  geometry/Building.h
  geometry/Line.h
  geometry/Point.h
  geometry/Transition.h
  geometry/Crossing.h
  geometry/NavLine.h
  geometry/Room.h
  geometry/Wall.h
  geometry/Hline.h
  geometry/Obstacle.h
  geometry/SubRoom.h
  geometry/Goal.h
  )


#--------------------
#if(NOT CMAKE_GENERATOR MATCHES "Visual Studio")
#  include(CheckCXXCompilerFlag)
#  CHECK_CXX_COMPILER_FLAG("-std=c++11" COMPILER_SUPPORTS_CXX11)
#  CHECK_CXX_COMPILER_FLAG("-std=c++0x" COMPILER_SUPPORTS_CXX0X)
#  if(COMPILER_SUPPORTS_CXX11)
#    set(CMAKE_CXX_FLAGS "${CMAKE_CXX_FLAGS} -std=c++11")
#    message(STATUS "Checking for C++11 compiler - available")
#  elseif(COMPILER_SUPPORTS_CXX0X)
#    set(CMAKE_CXX_FLAGS "${CMAKE_CXX_FLAGS} -std=c++0x")
#    message(STATUS "Checking for C++0x compiler - available")
#  else()
#    message(FATAL_ERROR "The compiler ${CMAKE_CXX_COMPILER} has no c++11 support. Please use a #different C++ compiler.")
#  endif()
#endif()
#---------------------
if("${CMAKE_CXX_COMPILER_ID}" STREQUAL "Clang")
  message(STATUS "Using Clang " ${CMAKE_CXX_COMPILER_VERSION})
endif("${CMAKE_CXX_COMPILER_ID}" STREQUAL "Clang")
if(CMAKE_COMPILER_IS_GNUCXX)
  message( STATUS "Using g++ " ${CMAKE_CXX_COMPILER_VERSION})
endif(CMAKE_COMPILER_IS_GNUCXX)

if(CMAKE_COMPILER_IS_GNUCXX)
  message( STATUS "Set compiler flags (g++)" )
  set(CMAKE_CXX_FLAGS_DEBUG "${CMAKE_CXX_FLAGS_DEBUG} -Wall -Wno-unused-local-typedefs")
  set(CMAKE_CXX_FLAGS_RELEASE "${CMAKE_CXX_FLAGS_RELEASE} -Wall -Wno-unused-local-typedefs")
endif(CMAKE_COMPILER_IS_GNUCXX)
if(CMAKE_BUILD_TYPE MATCHES Debug)
  message(STATUS "Debug flags: " ${CMAKE_CXX_FLAGS_DEBUG} )
endif()
if(CMAKE_BUILD_TYPE MATCHES Release)
  message(STATUS "Release flags: " ${CMAKE_CXX_FLAGS_RELEASE} -static )
endif()

if(CMAKE_COMPILER_IS_GNUCXX AND CMAKE_BUILD_TYPE MATCHES Debug)
  set(WITH_COVERAGE TRUE)
  set(CMAKE_CXX_FLAGS_DEBUG "${CMAKE_CXX_FLAGS_DEBUG} -O0 -W -Wshadow -Wunused-variable -Wunused-parameter -Wunused-function -Wunused -Wno-system-headers -Wno-deprecated -Woverloaded-virtual -Wwrite-strings -fprofile-arcs -ftest-coverage")
  set(CMAKE_CXX_LDFLAGS_DEBUG "${CMAKE_CXX_FLAGS_DEBUG} -fprofile-arcs -ftest-coverage")
  message(STATUS "Debug flags for coverage: " ${CMAKE_CXX_FLAGS_DEBUG} )
endif(CMAKE_COMPILER_IS_GNUCXX  AND CMAKE_BUILD_TYPE MATCHES Debug)

if (Boost_NO_SYSTEM_PATHS)
        set(Boost_NO_SYSTEM_PATHS ON)
        set(BOOST_INCLUDE_DIRS "${BOOST_ROOT}/include")
        set(BOOST_LIBRARY_DIRS "${BOOST_ROOT}/stage/lib")
        set(CMAKE_INCLUDE_PATH ${CMAKE_INCLUDE_PATH} ${BOOST_ROOT})
        set(CMAKE_LIBRARY_PATH ${CMAKE_LIBRARY_PATH} ${BOOST_LIBRARY_DIRS})
endif (Boost_NO_SYSTEM_PATHS)
if(MSVC)
  find_package(Boost QUIET)
else()
  find_package(Boost REQUIRED)
endif()
if (Boost_FOUND)
#        set(Boost_USE_STATIC_LIBS ON)
#        set(Boost_USE_STATIC_RUNTIME ON)

        if(WIN32)
                add_definitions(${Boost_LIB_DIAGNOSTIC_DEFINITIONS})
        endif()
        message(STATUS "BOOST FOUND: " ${Boost_LIB_VERSION})
        message(STATUS "Boost_LIBRARY_DIRS: " ${Boost_LIBRARY_DIRS})
        message(STATUS "Boost_INCLUDE_DIR: " ${Boost_INCLUDE_DIR})
        message(STATUS "Boost_LIB_VERSION: " ${Boost_LIB_VERSION})
        message(STATUS "Boost_libraries: " ${Boost_LIBRARIES})
        link_directories(${Boost_LIBRARY_DIRS})
        include_directories(SYSTEM ${Boost_INCLUDE_DIR})
        # suppress warnings in boost libraries with attribute SYSTEM
        #include_directories(SYSTEM ${Boost_INCLUDE_DIR})
        else()
    message(WARNING "BOOST NOT FOUND")
endif()

#if (WIN32)
#find_library (PSAPI Psapi PATH_SUFFIXES "x64")
#message (STATUS "PSAPI: ${PSAPI}")
#endif()

add_library ( geometrycore SHARED ${source_files}  ${methods})
set_property(TARGET geometrycore PROPERTY CXX_STANDARD 17)
set_property(TARGET geometrycore PROPERTY CXX_STANDARD_REQUIRED ON)
set(CMAKE_CXX_EXTENSIONS OFF)
target_link_libraries(geometrycore  stdc++fs)

add_executable(
        jpsreport main.cpp
)

set_property(TARGET jpsreport PROPERTY CXX_STANDARD 17)
set_property(TARGET jpsreport PROPERTY CXX_STANDARD_REQUIRED ON)
set(CMAKE_CXX_EXTENSIONS OFF)
target_link_libraries(jpsreport  stdc++fs)

if (Boost_FOUND)
target_link_libraries(geometrycore ${Boost_LIBRARIES})
endif()
if(WIN32)
target_link_libraries (jpsreport wsock32)
#target_link_libraries( jpsreport ${PSAPI} )
endif()

target_link_libraries( jpsreport geometrycore )
if(WIN32)
  if(MSVC)
    set_property(GLOBAL PROPERTY USE_FOLDERS ON) # groups cmake-projects in CMakePredefinedTargets
    set_property(GLOBAL PROPERTY PREDEFINED_TARGETS_FOLDER "cmake")
    set(CMAKE_SKIP_INSTALL_ALL_DEPENDENCY TRUE)
    set(CMAKE_SKIP_PACKAGE_ALL_DEPENDENCY TRUE)
    message(STATUS "MSVC: " ${MSVC})
    set(CMAKE_CXX_FLAGS_RELEASE "${CMAKE_CXX_FLAGS_RELEASE} /MT /WX-")
    set(CMAKE_CXX_FLAGS_DEBUG "${CMAKE_CXX_FLAGS_DEBUG} /MTd /WX-")
    set(CMAKE_CXX_FLAGS "${CMAKE_CXX_FLAGS} /std:c++17")
    set_property(DIRECTORY ${CMAKE_CURRENT_SOURCE_DIR} PROPERTY VS_STARTUP_PROJECT jpsreport)
    message(STATUS "set start project for VS")
  endif()
endif()

set(Python_ADDITIONAL_VERSIONS 3.0 3.3 3.6 3.7)
find_package(PythonInterp)
if((PYTHONINTERP_FOUND) AND (${PYTHON_VERSION_MAJOR} EQUAL 3))
  message(STATUS "Found Python: " ${PYTHON_EXECUTABLE} "  (version: ${PYTHON_VERSION_STRING})")
  add_definitions("-DPYTHON=\"${PYTHON_EXECUTABLE}\"")
  add_definitions("-DPYTHON_VERSION=\"${PYTHON_VERSION_STRING}\"")
else()
  message (WARNING "Could not find python 3x")
  add_definitions("-DPYTHON=\"${PYTHON_EXECUTABLE}\"")
  add_definitions("-DPYTHON_VERSION=\"${PYTHON_VERSION_STRING}\"")
endif()

# ----------------------------- cTest ------------------------------------------
if(BUILD_TESTING)
  SET(BUILD_TEST_TIMEOUT 10800   CACHE STRING "Global timeout on all tests (seconds).")
  SET(DART_TESTING_TIMEOUT "${BUILD_TEST_TIMEOUT}" CACHE STRING "" FORCE)
  message(STATUS "Timeout: " ${BUILD_TEST_TIMEOUT} " s"  )
  enable_testing() #adds another build target, which is test for Makefile generators
  include(CTest) #adding Dart support

  #test if code compiles and runs default setting. Takes about 30 seconds
  add_test (jpsreport_compile ${CMAKE_CTEST_COMMAND}
  --build-and-test "${CMAKE_SOURCE_DIR}" "${EXECUTABLE_OUTPUT_PATH}" #"${CMAKE_BINARY_DIR}"
  --build-generator ${CMAKE_GENERATOR}
  --build-makeprogram ${CMAKE_MAKE_PROGRAM} -j${PROCESSOR_COUNT}
  --build-two-config
  --build-exe-dir ${EXECUTABLE_OUTPUT_PATH}  # todo wo soll der exe hin?: ${CMAKE_RUNTIME_OUTPUT_DIRECTORY}
  --build-project JPSreport
  --test-command jpsreport --ini=${CMAKE_TEST_DIR}/files/input_UO_180.xml
  )


<<<<<<< HEAD
#  foreach (test_src ${test_files})
#    GET_FILENAME_COMPONENT(test ${test_src} NAME_WE)
#    add_executable( ${test} ${test_src})
#    target_link_libraries (${test} geometrycore)
#    add_test(NAME ${test} COMMAND ${test})
#  endforeach(test_src ${test_files})
=======
>>>>>>> f648cebf


#  set(Python_ADDITIONAL_VERSIONS 3.0)
  find_package(PythonInterp)
  if(PYTHONINTERP_FOUND)
  message(STATUS "Found Python: " ${PYTHON_EXECUTABLE} " (${PYTHON_VERSION_STRING})")
    foreach (test_src ${test_py_files})
      GET_FILENAME_COMPONENT(test ${test_src} NAME_WE)
     message (STATUS "Add python test: " ${test} " | test_src: " ${test_src})
       add_test(NAME ${test} COMMAND ${PYTHON_EXECUTABLE} ${test_src})
    endforeach(test_src ${test_py_files})
    message(STATUS "Found Python: " ${PYTHON_EXECUTABLE})
  endif(PYTHONINTERP_FOUND)
endif(BUILD_TESTING)

# ----------- CPACK
set(DEMOS_DIR "demos")
set(DEMO1_DIR "${DEMOS_DIR}/T-Junction")
set(DEMO2_DIR "${DEMOS_DIR}/bottleneck")
set(SCRIPTS_DIR "scripts")
set(NOTEBOOK "${CMAKE_SOURCE_DIR}/${DEMOS_DIR}/HowTo.ipynb")

file(GLOB CT_FILES "${CMAKE_SOURCE_DIR}/${DEMO1_DIR}/*")
file(GLOB CT_FILES2 "${CMAKE_SOURCE_DIR}/${DEMO2_DIR}/*")
file(GLOB SCRIPT_FILES "${CMAKE_SOURCE_DIR}/${SCRIPTS_DIR}/*")

install(TARGETS jpsreport
        DESTINATION bin
        COMPONENT applications)

install(DIRECTORY DESTINATION ${DEMO1_DIR})
install(DIRECTORY DESTINATION ${DEMO2_DIR})

# notebook
install(FILES ${NOTEBOOK}
        DESTINATION ${DEMOS_DIR}
        COMPONENT demos)

install(FILES ${CT_FILES}
        DESTINATION ${DEMO1_DIR}
        COMPONENT demos)

install(FILES ${CT_FILES2}
        DESTINATION ${DEMO2_DIR}
        COMPONENT demos)

install(FILES ${SCRIPT_FILES}
        DESTINATION ${SCRIPTS_DIR}
    COMPONENT scripts)


if(WIN32 AND NOT UNIX)
        message(STATUS "Package generation - Windows")
        set(CPACK_GENERATOR "NSIS")
        find_program(NSIS_PATH nsis PATH_SUFFIXES nsis)
        if(NSIS_PATH)
        set(CPACK_GENERATOR "${CPACK_GENERATOR};NSIS")
        message(STATUS "   + NSIS                                 YES ")
        else(NSIS_PATH)
        message(STATUS "   + NSIS                                 NO ")
        endif(NSIS_PATH)

#CPACK_NSIS_URL_INFO_ABOUT
        set(CMAKE_INSTALL_SYSTEM_RUNTIME_LIBS_SKIP TRUE)
        include(InstallRequiredSystemLibraries)
        #message(STATUS "System Dependencies: " ${CMAKE_INSTALL_SYSTEM_RUNTIME_LIBS})
        install(PROGRAMS ${CMAKE_INSTALL_SYSTEM_RUNTIME_LIBS}
        DESTINATION sys
        COMPONENT applications)

elseif(APPLE)
set(DEFAULT_CPACK_GENERATOR "DragNDrop")
endif()
set(CPACK_COMPONENTS_ALL applications)
set(CPACK_RESOURCE_FILE_LICENSE "${CMAKE_SOURCE_DIR}/LICENSE")
set(CPACK_RESOURCE_FILE_README "${CMAKE_SOURCE_DIR}/LICENSE")
set(CPACK_NSIS_MUI_ICON "${CMAKE_SOURCE_DIR}/forms/jpsreport.ico")
set(CPACK_NSIS_MUI_UNIICON "${CMAKE_SOURCE_DIR}/forms/jpsreport.ico")
set(CPACK_NSIS_ENABLE_UNINSTALL_BEFORE_INSTALL ON)
set(CPACK_NSIS_MODIFY_PATH ON)
set(CPACK_COMPONENTS_ALL applications demos scripts)
#set(CPACK_COMPONENT_CTDATA_GROUP "Demos")
set(CPACK_COMPONENT_APPLICATIONS_DISPLAY_NAME "jpsreport")
set(CPACK_COMPONENT_GROUP_DATA_DESCRIPTION "demo files" "Scripts")
set(CPACK_COMPONENT_DATA_FILES_DESCRIPTION "demo files to get started" "scripts")

SET(CPACK_PACKAGE_DESCRIPTION "Simulation core of JuPedSim")
SET(CPACK_PACKAGE_DESCRIPTION_SUMMARY "The simulation core of JuPedSim, a framework for simulation and analysis of pedestrian dynamics")
SET(CPACK_PACKAGE_VENDOR "Forschungszentrum Juelich GmbH")
SET(CPACK_PACKAGE_NAME "JPSreport")
SET(CPACK_PACKAGE_CONTACT "m.chraibi@fz-juelich.de")
SET(CPACK_PACKAGE_VERSION_MAJOR "${JPSREPORT_MAJOR_VERSION}")
SET(CPACK_PACKAGE_VERSION_MINOR "${JPSREPORT_MINOR_VERSION}")
SET(CPACK_PACKAGE_VERSION_PATCH "${JPSREPORT_PATCH_VERSION}")
SET(CPACK_PACKAGE_FILE_NAME "${CMAKE_PROJECT_NAME}_${JPSREPORT_VERSION}")
SET(CPACK_SOURCE_PACKAGE_FILE_NAME "${CMAKE_PROJECT_NAME}_${JPSREPORT_VERSION}")

INCLUDE(CPack)<|MERGE_RESOLUTION|>--- conflicted
+++ resolved
@@ -383,18 +383,9 @@
   )
 
 
-<<<<<<< HEAD
-#  foreach (test_src ${test_files})
-#    GET_FILENAME_COMPONENT(test ${test_src} NAME_WE)
-#    add_executable( ${test} ${test_src})
-#    target_link_libraries (${test} geometrycore)
-#    add_test(NAME ${test} COMMAND ${test})
-#  endforeach(test_src ${test_files})
-=======
->>>>>>> f648cebf
-
-
-#  set(Python_ADDITIONAL_VERSIONS 3.0)
+
+
+  #  set(Python_ADDITIONAL_VERSIONS 3.0)
   find_package(PythonInterp)
   if(PYTHONINTERP_FOUND)
   message(STATUS "Found Python: " ${PYTHON_EXECUTABLE} " (${PYTHON_VERSION_STRING})")
