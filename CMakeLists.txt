--- conflicted
+++ resolved
@@ -480,10 +480,8 @@
     message(STATUS "Boost_LIB_VERSION: " ${Boost_LIB_VERSION})
     message(STATUS "Boost_libraries: " ${Boost_LIBRARIES})
     link_directories(${Boost_LIBRARY_DIRS})
-<<<<<<< HEAD
-=======
+
     # suppress warnings in boost libraries with attribute SYSTEM
->>>>>>> 5ef79444
     include_directories(SYSTEM ${Boost_INCLUDE_DIR})
     # todo: is this necessary?
     target_link_libraries(jpscore ${Boost_LIBRARIES})
