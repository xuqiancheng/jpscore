--- conflicted
+++ resolved
@@ -362,35 +362,6 @@
 
 #protocol buffer
 #find_package(Protobuf)
-<<<<<<< HEAD
-if(PROTOBUF_FOUND)
-message(STATUS "Protocol buffer library found")
-
-include_directories(${PROTOBUF_INCLUDE_DIRS})
-
-set (hybrid_source_files
-  matsim/HybridSimulationManager.cpp
-  matsim/JPSserver.cpp
-  matsim/JPSclient.cpp                
-  matsim/MATSimInterface.pb.cc
-  matsim/MATSimInterface.grpc.pb.cc 
-)
-
-set (hybrid_header_files
-  matsim/JPSclient.h  
-  matsim/MATSimInterface.grpc.pb.h  
-  matsim/MATSimInterface.proto
-  matsim/HybridSimulationManager.h    
-  matsim/JPSserver.h                 
-  matsim/MATSimInterface.pb.h
-)
-    add_library (hybrid STATIC ${hybrid_source_files} )
-    target_link_libraries (core hybrid grpc++_unsecure grpc gpr ${PROTOBUF_LIBRARY} dl)
- 	
-	#PROTOBUF_GENERATE_CPP(PROTO_SRCS PROTO_HDRS foo.proto)
-	#add_executable(jpscore ${PROTO_SRCS} ${PROTO_HDRS})
-endif(PROTOBUF_FOUND)
-=======
 #if(PROTOBUF_FOUND)
 #  message(STATUS "Protocol buffer library found")
 #
@@ -420,7 +391,6 @@
 #else()
 #  message(STATUS "protocol buffer not found")
 #endif(PROTOBUF_FOUND)
->>>>>>> c4c2ecc0
 
 #----------------------------------------------------------------------
 # enable as many warnings as possible
