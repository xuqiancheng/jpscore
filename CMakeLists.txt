# Documentation: Some useful options:
# -DCMAKE_CXX_COMPILER:STRING=clang++   -DCMAKE_C_COMPILER:STRING=clang .
# -DCMAKE_BUILD_TYPE:STRING=Debug (default Release)
# -DCMAKE_VERBOSE_MAKEFILE:BOOL=ON (default OFF)
# -DBUILD_TESTING=ON (default OFF)
# -DBUILD_CPPUNIT_TEST=ON (default OFF)
#--------------------------------------------------------------------------

cmake_minimum_required(VERSION 2.8 FATAL_ERROR)
set(CMAKE_LEGACY_CYGWIN_WIN32 0)

project(JPScore)

set(CMAKE_COLOR_MAKEFILE ON)
set(JPSCORE_MAJOR_VERSION 0)
set(JPSCORE_MINOR_VERSION 7)
set(JPSCORE_PATCH_VERSION 0)
set(JPSCORE_VERSION
        ${JPSCORE_MAJOR_VERSION}.${JPSCORE_MINOR_VERSION}.${JPSCORE_PATCH_VERSION})
message(STATUS "JPSCORE_VERSION: " ${JPSCORE_VERSION})

if ("${CMAKE_CXX_COMPILER_ID}" STREQUAL "GNU" OR
        "${CMAKE_CXX_COMPILER_ID}" STREQUAL "Clang")
    set(warnings "-Wall -Wextra")
    set(CMAKE_CXX_FLAGS "${CMAKE_CXX_FLAGS} -std=c++11")
elseif ("${CMAKE_CXX_COMPILER_ID}" STREQUAL "MSVC")
    set(warnings "/W4 /WX /EHsc")
endif ()
set(CMAKE_C_FLAGS "${CMAKE_C_FLAGS} ${warnings}")
set(CMAKE_CXX_FLAGS "${CMAKE_CXX_FLAGS} ${warnings}")

if (NOT BUILD_TESTING)
    set(BUILD_TESTING OFF) # test units & python tests are not generated.
endif (NOT BUILD_TESTING)
message(STATUS "BUILD_TESTING: " ${BUILD_TESTING})

if (NOT BUILD_CPPUNIT_TEST)
    set(BUILD_CPPUNIT_TEST OFF)
endif (NOT BUILD_CPPUNIT_TEST)
message(STATUS "BUILD_CPPUNIT_TEST: " ${BUILD_CPPUNIT_TEST})

if (NOT CMAKE_EXPORT_COMPILE_COMMANDS)
    # To generate a compilation database "compilation_commands.json" for clang_check
    set(CMAKE_EXPORT_COMPILE_COMMANDS ON)
endif (NOT CMAKE_EXPORT_COMPILE_COMMANDS)

# Get number of processors. Mac is not supported
if (NOT DEFINED PROCESSOR_COUNT)
    # Unknown:
    set(PROCESSOR_COUNT 0)

    # Linux:
    set(cpuinfo_file "/proc/cpuinfo")
    if (EXISTS "${cpuinfo_file}")
        file(STRINGS "${cpuinfo_file}" procs REGEX "^processor.: [0-9]+$")
        list(LENGTH procs PROCESSOR_COUNT)
    endif (EXISTS "${cpuinfo_file}")


    # Windows:
    if (WIN32)
        set(PROCESSOR_COUNT "$ENV{NUMBER_OF_PROCESSORS}")
    endif (WIN32)
endif (NOT DEFINED PROCESSOR_COUNT)

if (PROCESSOR_COUNT)
    #  message( STATUS "PROCESSOR_COUNT: " ${PROCESSOR_COUNT})
    #  set(CTEST_BUILD_FLAGS "-j${PROCESSOR_COUNT}")
    message(STATUS "PROCESSOR_COUNT: 0")
    set(CTEST_BUILD_FLAGS "-j0")
endif (PROCESSOR_COUNT)

if (NOT CMAKE_BUILD_TYPE)
    #  set (CMAKE_BUILD_TYPE Release)
    set(CMAKE_BUILD_TYPE Debug)
endif (NOT CMAKE_BUILD_TYPE)
message(STATUS "CMAKE_BUILD_TYPE: " ${CMAKE_BUILD_TYPE})

#------------------ set important directories --------------------
set(CMAKE_RUNTIME_OUTPUT_DIRECTORY ${CMAKE_SOURCE_DIR}/bin)
set(EXECUTABLE_OUTPUT_PATH "${CMAKE_SOURCE_DIR}/bin")
set(LIBRARY_OUTPUT_PATH ${CMAKE_SOURCE_DIR}/lib/${CMAKE_BUILD_TYPE})
set(CMAKE_TEST_DIR ${CMAKE_SOURCE_DIR}/Utest)
# Debug messages
message(STATUS "CMAKE_BINARY_DIR: " ${CMAKE_BINARY_DIR})
message(STATUS "CMAKE_SOURCE_DIR: " ${CMAKE_SOURCE_DIR})

# ========================== build platform ==========================
message(STATUS "")
message(STATUS "Platform: ")
message(STATUS "    Host: " ${CMAKE_HOST_SYSTEM_NAME} ${CMAKE_HOST_SYSTEM_VERSION} ${CMAKE_HOST_SYSTEM_PROCESSOR})
if (CMAKE_CROSSCOMPILING)
    message(STATUS "    Target: " ${CMAKE_SYSTEM_NAME} ${CMAKE_SYSTEM_VERSION} ${CMAKE_SYSTEM_PROCESSOR})
endif ()
message(STATUS "    CMake: " ${CMAKE_VERSION})
message(STATUS "    CMake generator: " ${CMAKE_GENERATOR})
message(STATUS "    CMake build tool: " ${CMAKE_BUILD_TOOL})
if (MSVC)
    message(STATUS "    MSVC: " ${MSVC_VERSION})
endif ()
if (CMAKE_GENERATOR MATCHES Xcode)
    message(STATUS "    Xcode: " ${XCODE_VERSION})
endif ()
if (NOT CMAKE_GENERATOR MATCHES "Xcode|Visual Studio")
    message(STATUS "    Configuration: " ${CMAKE_BUILD_TYPE})
endif ()
message(STATUS "")

# message( STATUS "CMAKE_CURRENT_SOURCE_DIR: " ${CMAKE_CURRENT_SOURCE_DIR} )
# message( STATUS "CMAKE_RUNTIME_OUTPUT_DIRECTORY: " ${CMAKE_RUNTIME_OUTPUT_DIRECTORY} )
# message( STATUS "EXECUTABLE_OUTPUT_PATH: " ${EXECUTABLE_OUTPUT_PATH} )
# message( STATUS "CMAKE_VERBOSE_MAKEFILE: " ${CMAKE_VERBOSE_MAKEFILE} )

# add a target to generate API documentation with Doxygen
find_package(Doxygen)
if (DOXYGEN_FOUND)
    configure_file(${CMAKE_CURRENT_SOURCE_DIR}/Doxyfile.in ${CMAKE_CURRENT_BINARY_DIR}/Doxyfile @ONLY)
    add_custom_target(doc
            ${DOXYGEN_EXECUTABLE} ${CMAKE_CURRENT_BINARY_DIR}/Doxyfile
            WORKING_DIRECTORY ${CMAKE_CURRENT_SOURCE_DIR}
            COMMENT "Generating API documentation with Doxygen" VERBATIM
            )
endif (DOXYGEN_FOUND)
#http://stackoverflow.com/questions/1487752/how-do-i-instruct-cmake-to-look-for-libraries-installed-by-macports
if (APPLE)
    # Detect if the "port" command is valid on this system; if so, return full path
    execute_process(COMMAND which port RESULT_VARIABLE DETECT_MACPORTS OUTPUT_VARIABLE MACPORTS_PREFIX ERROR_QUIET OUTPUT_STRIP_TRAILING_WHITESPACE)
    if (${DETECT_MACPORTS} EQUAL 0)
        # "/opt/local/bin/port" doesn't have libs, so we get the parent directory
        get_filename_component(MACPORTS_PREFIX ${MACPORTS_PREFIX} DIRECTORY)
        # "/opt/local/bin" doesn't have libs, so we get the parent directory
        get_filename_component(MACPORTS_PREFIX ${MACPORTS_PREFIX} DIRECTORY)
        # "/opt/local" is where MacPorts lives, add `/lib` suffix and link
        link_directories(${MACPORTS_PREFIX}/lib)
        message(STATUS "Macports detected: ${MACPORTS_PREFIX}/lib")
        # SET(CMAKE_SYSTEM_NAME Darwin)
        # # Add MacPorts
        # INCLUDE_DIRECTORIES(/opt/local/include)

        # LINK_DIRECTORIES(/opt/local/lib)

    else ()
        # Recommendation, also add a "brew --prefix" custom command to detect a homebrew build environment
        execute_process(COMMAND brew --prefix RESULT_VARIABLE DETECT_BREW OUTPUT_VARIABLE BREW_PREFIX ERROR_QUIET OUTPUT_STRIP_TRAILING_WHITESPACE)
        if (${DETECT_BREW} EQUAL 0)
            link_directories(${BREW_PREFIX}/lib)
            message(STATUS "Brew detected: ${BREW_PREFIX}")
        endif ()
    endif ()


endif (APPLE)


#set(CMAKE_LIBRARY_PATH ${CMAKE_LIBRARY_PATH} /opt/local/lib)
#set(Boost_INCLUDE_DIR /opt/local/include/)
#set(Boost_LIBRARY_DIR /usr/local/lib/)
# in case boost is a non-default location
# SET(CMAKE_INCLUDE_PATH ${CMAKE_INCLUDE_PATH} "C:/win32libs/boost")
# SET(CMAKE_LIBRARY_PATH ${CMAKE_LIBRARY_PATH} "C:/win32libs/boost/lib")
find_package(Boost COMPONENTS system filesystem REQUIRED)


# find the correct OpenMP flag
FIND_PACKAGE(OpenMP)
if (OPENMP_FOUND)
    set(CMAKE_C_FLAGS "${CMAKE_C_FLAGS} ${OpenMP_C_FLAGS}")
    set(CMAKE_CXX_FLAGS "${CMAKE_CXX_FLAGS} ${OpenMP_CXX_FLAGS}")
    set(CMAKE_EXE_LINKER_FLAGS "${CMAKE_EXE_LINKER_FLAGS} ${OpenMP_EXE_LINKER_FLAGS}")
else (OPENMP_FOUND)
    if (CMAKE_CXX_COMPILER_ID STREQUAL "Clang")
        #set(CMAKE_CXX_FLAGS "${CMAKE_CXX_FLAGS} -fopenmp")
        # somehow find_package(openmp) does not work properly with clang
    else (CMAKE_CXX_COMPILER_ID STREQUAL "Clang")
        message(STATUS "Disabling OpenMP support")
    endif (CMAKE_CXX_COMPILER_ID STREQUAL "Clang")
endif (OPENMP_FOUND)

#statically link all gcc stuffs
#set(CMAKE_EXE_LINKER_FLAGS "${CMAKE_EXE_LINKER_FLAGS} -static")
set(CMAKE_EXE_LINKER_FLAGS "${CMAKE_EXE_LINKER_FLAGS}")

# test all cpp-files in Utest
<<<<<<< HEAD
if(BUILD_TESTING OR BUILD_CPPUNIT_TEST)
  find_package(Boost COMPONENTS system filesystem unit_test_framework REQUIRED)
  IF(CMAKE_COMPILER_IS_GNUCXX)
    set(CMAKE_CXX_FLAGS_DEBUG "${CMAKE_CXX_FLAGS_DEBUG} -fprofile-arcs -ftest-coverage")
    set(CMAKE_EXE_LINKER_FLAGS "-fprofile-arcs -ftest-coverage")
    set(CMAKE_MODULE_PATH ${CMAKE_MODULE_PATH} "${CMAKE_SOURCE_DIR}/cmake_modules/")
    INCLUDE(CodeCoverage)
    set(ENABLE_COVERAGE ON)
    SETUP_TARGET_FOR_COVERAGE(
      cov  # Name for custom target.
      ctest         # Name of the test driver executable that runs the tests.
      # NOTE! This should always have a ZERO as exit code
      # otherwise the coverage generation will not complete.
      coverage            # Name of output directory.
    )

  endif(CMAKE_COMPILER_IS_GNUCXX)
  file(GLOB_RECURSE test_files "${CMAKE_TEST_DIR}/*.cpp")
  #  file(GLOB test_py_files "${CMAKE_TEST_DIR}/*/runtest*.py")
endif(BUILD_TESTING OR BUILD_CPPUNIT_TEST)

if(BUILD_TESTING)
  file(GLOB_RECURSE  test_py_files "${CMAKE_TEST_DIR}/*runtest_*.py")
endif(BUILD_TESTING)
=======
if (BUILD_TESTING OR BUILD_CPPUNIT_TEST)

    find_package(Boost COMPONENTS system filesystem unit_test_framework REQUIRED)
    IF (CMAKE_COMPILER_IS_GNUCXX)
        set(CMAKE_CXX_FLAGS_DEBUG "${CMAKE_CXX_FLAGS_DEBUG} -fprofile-arcs -ftest-coverage")
        set(CMAKE_EXE_LINKER_FLAGS "-fprofile-arcs -ftest-coverage")
        set(CMAKE_MODULE_PATH ${CMAKE_MODULE_PATH} "${CMAKE_SOURCE_DIR}/cmake_modules/")
        INCLUDE(CodeCoverage)
        set(ENABLE_COVERAGE ON)
        SETUP_TARGET_FOR_COVERAGE(
                cov  # Name for custom target.
                ctest         # Name of the test driver executable that runs the tests.
                # NOTE! This should always have a ZERO as exit code
                # otherwise the coverage generation will not complete.
                coverage            # Name of output directory.
        )

    endif (CMAKE_COMPILER_IS_GNUCXX)
    file(GLOB_RECURSE test_files "${CMAKE_TEST_DIR}/*.cpp")
    #  file(GLOB test_py_files "${CMAKE_TEST_DIR}/*/runtest*.py")
endif (BUILD_TESTING OR BUILD_CPPUNIT_TEST)

if (BUILD_TESTING)
    file(GLOB_RECURSE test_py_files "${CMAKE_TEST_DIR}/*runtest_*.py")
endif (BUILD_TESTING)
>>>>>>> 4fd9b7a7

# add sources and headers
set(source_files
        Simulation.cpp
        general/ArgumentParser.cpp

        tinyxml/tinystr.cpp
        tinyxml/tinyxml.cpp
        tinyxml/tinyxmlerror.cpp
        tinyxml/tinyxmlparser.cpp

        geometry/Building.cpp
        geometry/Line.cpp
        geometry/Point.cpp
        geometry/Transition.cpp
        geometry/Hline.cpp
        geometry/Obstacle.cpp
        geometry/SubRoom.cpp
        geometry/Crossing.cpp
        geometry/NavLine.cpp
        geometry/Room.cpp
        geometry/Wall.cpp
        geometry/Goal.cpp

        IO/GeoFileParser.cpp
        IO/IniFileParser.cpp
        IO/IODispatcher.cpp
        IO/OutputHandler.cpp
        IO/PedDistributionParser.cpp
        IO/TraVisToClient.cpp

        math/ForceModel.cpp
        math/Mathematics.cpp
        math/ODESolver.cpp
        math/GCFMModel.cpp
        math/GompertzModel.cpp
        math/GradientModel.cpp
        math/VelocityModel.cpp
        math/OperationalModel.cpp


        mpi/LCGrid.cpp

        pedestrian/Ellipse.cpp
        pedestrian/PedDistributor.cpp
        pedestrian/Pedestrian.cpp
        pedestrian/AgentsParameters.cpp
        pedestrian/Knowledge.cpp
        pedestrian/AgentsQueue.cpp
        pedestrian/AgentsSource.cpp
        pedestrian/Pedestrian.cpp
        pedestrian/AgentsSourcesManager.cpp
        pedestrian/StartDistribution.cpp


        voronoi/VoronoiDiagramGenerator.cpp
        voronoi-boost/VoronoiPositionGenerator.cpp

        routing/ffRouter.cpp
        routing/LocalFloorfieldViaFM.cpp
        routing/FloorfieldViaFM.cpp
        routing/AccessPoint.cpp
        routing/DirectionStrategy.cpp
        routing/DummyRouter.cpp
        routing/GlobalRouter.cpp
        routing/QuickestPathRouter.cpp
        routing/SafestPathRouter.cpp
        routing/Router.cpp
        routing/RoutingEngine.cpp
        routing/NavMesh.cpp
        routing/DTriangulation.cpp
        routing/MeshRouter.cpp
        routing/mesh/Mesh.cpp
        #header files with scr code need to be added here, in order to be
        #included in generated project files (codeblocks)
        #plz do not delete them here
        routing/mesh/RectGrid.h
        routing/mesh/Trial.h
        general/Configuration.h
        general/Macros.h

        routing/CognitiveMapRouter.cpp
        routing/cognitive_map/GraphNetwork.cpp
        routing/cognitive_map/NavigationGraph.cpp
        routing/cognitive_map/CognitiveMapStorage.cpp
        routing/cognitive_map/AbstractCognitiveMapCreator.cpp
        routing/cognitive_map/CompleteCognitiveMapCreator.cpp
        routing/cognitive_map/EmptyCognitiveMapCreator.cpp
        routing/cognitive_map/navigation_graph/GraphEdge.cpp
        routing/cognitive_map/navigation_graph/GraphVertex.cpp
        routing/cognitive_map/sensor/RoomToFloorSensor.cpp
        routing/cognitive_map/sensor/SensorManager.cpp
        routing/cognitive_map/sensor/AbstractSensor.cpp
        routing/cognitive_map/sensor/DiscoverDoorsSensor.cpp
        routing/cognitive_map/sensor/JamSensor.cpp
        routing/cognitive_map/sensor/LastDestinationsSensor.cpp
        routing/cognitive_map/sensor/locater.cpp
        routing/cognitive_map/cognitiveMap/associations.cpp
        routing/cognitive_map/cognitiveMap/cognitivemap.cpp
        routing/cognitive_map/cognitiveMap/waypoints.cpp
        routing/cognitive_map/cognitiveMap/landmark.cpp
        routing/cognitive_map/cognitiveMap/youareherepointer.cpp
        routing/cognitive_map/cognitiveMap/cogmapoutputhandler.cpp

        visiLibity/source_code/visilibity.cpp


        poly2tri/common/shapes.cpp
        poly2tri/sweep/sweep_context.cpp
        poly2tri/sweep/advancing_front.cpp
        poly2tri/sweep/sweep.cpp
        poly2tri/sweep/cdt.cpp
        events/EventManager.cpp
        events/Event.cpp

        JPSfire/generic/FDSMesh.cpp
        JPSfire/generic/Knot.cpp
        JPSfire/generic/FDSMeshStorage.cpp
        JPSfire/A_smoke_sensor/SmokeSensor.cpp
        JPSfire/B_walking_speed/WalkingSpeed.cpp
        JPSfire/C_toxicity_analysis/ToxicityAnalysis.cpp
        JPSfire/C_toxicity_analysis/ToxicityOutputhandler.cpp

        )

set(header_files
        routing/ffRouter.h
        routing/LocalFloorfieldViaFM.h
        routing/FloorfieldViaFM.h
        routing/NavMesh.h
        routing/DirectionStrategy.h
        routing/DummyRouter.h
        routing/GlobalRouter.h
        routing/QuickestPathRouter.h
        routing/SafestPathRouter.h
        routing/Router.h
        routing/RoutingEngine.h
        routing/AccessPoint.h
        routing/DTriangulation.h
        routing/MeshRouter.h
        routing/mesh/Mesh.h
        routing/mesh/RectGrid.h
        routing/mesh/Trial.h
        routing/graph/RoutingGraphStorage.h
        routing/graph/RoutingGraph.h
        routing/graph/NavLineState.h


        routing/CognitiveMapRouter.h
        routing/cognitive_map/GraphNetwork.h
        routing/cognitive_map/NavigationGraph.h
        routing/cognitive_map/CognitiveMapStorage.h
        routing/cognitive_map/AbstractCognitiveMapCreator.h
        routing/cognitive_map/CompleteCognitiveMapCreator.h
        routing/cognitive_map/EmptyCognitiveMapCreator.h
        routing/cognitive_map/navigation_graph/GraphEdge.h
        routing/cognitive_map/navigation_graph/GraphVertex.h
        routing/cognitive_map/sensor/AbstractSensor.h
        routing/cognitive_map/sensor/RoomToFloorSensor.h
        routing/cognitive_map/sensor/SensorManager.h
        routing/cognitive_map/sensor/DiscoverDoorsSensor.h
        routing/cognitive_map/sensor/JamSensor.h
        routing/cognitive_map/sensor/LastDestinationsSensor.h
        routing/cognitive_map/sensor/locater.h
        routing/cognitive_map/cognitiveMap/associations.h
        routing/cognitive_map/cognitiveMap/cognitivemap.h
        routing/cognitive_map/cognitiveMap/waypoints.h
        routing/cognitive_map/cognitiveMap/landmark.h
        routing/cognitive_map/cognitiveMap/youareherepointer.h
        routing/cognitive_map/cognitiveMap/cogmapoutputhandler.cpp

        visiLibity/source_code/visilibity.hpp

        pedestrian/Pedestrian.h
        pedestrian/PedDistributor.h
        pedestrian/Ellipse.h
        pedestrian/AgentsParameters.h
        pedestrian/Knowledge.h
        pedestrian/AgentsQueue.h
        pedestrian/AgentsSource.h
        pedestrian/Pedestrian.h
        pedestrian/AgentsSourcesManager.h
        pedestrian/StartDistribution.h
        voronoi/VoronoiDiagramGenerator.h
        voronoi-boost/VoronoiPositionGenerator.h

        mpi/LCGrid.h

        tinyxml/tinyxml.h
        tinyxml/tinystr.h

        general/ArgumentParser.h
        general/Macros.h

        geometry/Crossing.h
        geometry/NavLine.h
        geometry/Room.h
        geometry/Building.h
        geometry/Wall.h
        geometry/Line.h
        geometry/Point.h
        geometry/Transition.h
        geometry/Hline.h
        geometry/Obstacle.h
        geometry/SubRoom.h
        geometry/Goal.h

        IO/GeoFileParser.h
        IO/IniFileParser.h
        IO/IODispatcher.h
        IO/OutputHandler.h
        IO/PedDistributionParser.h
        IO/TraVisToClient.h

        math/ForceModel.h
        math/Mathematics.h
        math/ODESolver.h
        math/GCFMModel.h
        math/GompertzModel.h
        math/GradientModel.h
        math/VelocityModel.h
        math/OperationalModel.h


        poly2tri/poly2tri.h
        poly2tri/common/shapes.h
        poly2tri/sweep/cdt.h
        poly2tri/common/utils.h
        poly2tri/sweep/sweep_context.h
        poly2tri/sweep/advancing_front.h
        poly2tri/sweep/sweep.h
        events/EventManager.h
        events/Event.h

        JPSfire/generic/FDSMesh.h
        JPSfire/generic/Knot.h
        JPSfire/generic/FDSMeshStorage.h
        JPSfire/A_smoke_sensor/SmokeSensor.h
        JPSfire/B_walking_speed/WalkingSpeed.h
        JPSfire/C_toxicity_analysis/ToxicityAnalysis.h
        JPSfire/C_toxicity_analysis/ToxicityOutputhandler.h
        )

add_library(core STATIC ${source_files})

#add_library ( core SHARED ${source_files} )

#Target
#add_executable(
#  jpscore Utest/Fastmarchtest.h
#)
<<<<<<< HEAD
add_executable( jpscore  main.cpp )

if(Boost_FOUND)
  message(STATUS "BOOST FOUND: " ${Boost_LIBRARIES})
  message(STATUS "Boost_LIBRARY_DIRS: " ${Boost_LIBRARY_DIRS})
  message(STATUS "Boost_INCLUDE_DIR: " ${Boost_INCLUDE_DIR})
  message(STATUS "Boost_LIB_VERSION: " ${Boost_LIB_VERSION})
  link_directories(${Boost_LIBRARY_DIRS})
  include_directories(${Boost_INCLUDE_DIR})
  # todo: is this necessary?
#<<<<<<< HEAD
  #target_link_libraries(jpscore ${Boost_LIBRARIES})
  find_package(Boost COMPONENTS system filesystem REQUIRED)

  target_link_libraries(jpscore
  ${Boost_FILESYSTEM_LIBRARY}
  ${Boost_SYSTEM_LIBRARY})
#=======
  target_link_libraries(jpscore ${Boost_LIBRARIES})
#>>>>>>> a621ba99ba2d4a72c4fae86ee1e2704af5075caa
endif()

target_link_libraries(jpscore core )

if(WIN32)
  target_link_libraries (jpscore core wsock32)
endif(WIN32)
=======
add_executable(jpscore main.cpp)
if (Boost_FOUND)
    message(STATUS "BOOST FOUND: " ${Boost_LIBRARIES})
    message(STATUS "Boost_LIBRARY_DIRS: " ${Boost_LIBRARY_DIRS})
    message(STATUS "Boost_INCLUDE_DIR: " ${Boost_INCLUDE_DIR})
    message(STATUS "Boost_LIB_VERSION: " ${Boost_LIB_VERSION})
    link_directories(${Boost_LIBRARY_DIRS})
    include_directories(${Boost_INCLUDE_DIR})
    # todo: is this necessary?
    target_link_libraries(jpscore ${Boost_LIBRARIES})
endif ()

target_link_libraries(jpscore core)

if (WIN32)
    target_link_libraries(jpscore core wsock32)
endif (WIN32)
>>>>>>> 4fd9b7a7

# if(CGAL_FOUND)
#   target_link_libraries (jpscore ${CGAL_CORE_LIBRARY})
# endif(CGAL_FOUND)

##if (JPS_AS_A_SERVICE)
#find_package(Protobuf REQUIRED)
#set(GRPC_DIR "${CMAKE_SOURCE_DIR}/cmake_modules/")
#find_package(GRPC REQUIRED)
#file(GLOB ProtoFiles "${CMAKE_SOURCE_DIR}/hybrid/*.proto")
#PROTOBUF_GENERATE_CPP(ProtoSources ProtoHeaders ${ProtoFiles})
#PROTOBUF_GENERATE_GRPC_CPP(ProtoGRPCSources ProtoGRPCHeaders ${ProtoFiles})
#
#include_directories(${CMAKE_CURRENT_BINARY_DIR})
#set(hybrid_source_files
#        ${ProtoSources}
#        ${ProtoGRPCSources}
#        hybrid/JPSserver.cpp
#        hybrid/HybridSimulationManager.cpp
#        hybrid/Latches.cpp
#        hybrid/GeometryFromProtobufLoader.cpp
#        hybrid/PedDistributionFromProtobufLoader.cpp
#        hybrid/IniFromProtobufLoader.cpp
#        hybrid/IniFileWriter.cpp hybrid/SimObserver.cpp hybrid/SimObserver.h)
#
#set(hybrid_header_files
#        ${ProtoHeaders}
#        ${ProtoGRPCHeaders}
#        hybrid/JPSserver.h
#        hybrid/HybridSimulationManager.h
#        hybrid/Latches.h
#        hybrid/GeometryFromProtobufLoader.h
#        hybrid/PedDistributionFromProtobufLoader.h
#        hybrid/IniFromProtobufLoader.h
#        hybrid/IniFileWriter.h)
#add_library(hybrid STATIC ${hybrid_source_files})
#target_link_libraries(hybrid grpc++ grpc protobuf dl)
#target_link_libraries(core hybrid)
##endif (JPS_AS_A_SERVICE)

#----------------------------------------------------------------------
# enable as many warnings as possible
# set(warning_flags "-Wall -Wextra")
# issue all the warnings demanded by strict iso c and iso c++
# set(warning_flags "${warning_flags} -pedantic")
# treat warnings as errors
#set(warning_flags "${warning_flags} -Werror")
# definition shadows another
#set(warning_flags "${warning_flags} -Wshadow")
# do not issue warnings for system headers
# set(warning_flags "${warning_flags} -Wno-system-headers")
# overloaded virtual function has a different signature
# set(warning_flags "${warning_flags} -Woverloaded-virtual")
# make string constants const char*
# set(warning_flags "${warning_flags} -Wwrite-strings")
#----------------------------------------------------------------------
#---------------------------- compiler -------------------------------
# Initialize CXXFLAGS.
if (CMAKE_COMPILER_IS_GNUCXX OR CMAKE_CXX_COMPILER_ID STREQUAL "Clang")
    set(CMAKE_CXX_FLAGS "${CMAKE_CXX_FLAGS} ${warning_flags}")
    set(CMAKE_CXX_FLAGS_DEBUG "${CMAKE_CXX_FLAGS_DEBUG} ${warning_flags} -O0 -g -Wunused-variable -Wunused-parameter -Wunused-function -Wshadow -Wunused -DTRACE_LOGGING")
    #    set(CMAKE_CXX_FLAGS_RELEASE        "${CMAKE_CXX_FLAGS_RELEASE} -O3 -DNDEBUG")
endif ()

#--------------------
if (APPLE AND CMAKE_CXX_COMPILER_ID STREQUAL "Clang")
    SET(CMAKE_CXX_FLAGS "${CMAKE_CXX_FLAGS} -std=c++11")
    SET(CMAKE_CXX_FLAGS "${CMAKE_CXX_FLAGS} -stdlib=libc++")
    SET(CMAKE_EXE_LINKER_FLAGS "${CMAKE_EXE_LINKER_FLAGS} -stdlib=libc++")
    SET(CMAKE_SHARED_LINKER_FLAGS "${CMAKE_SHARED_LINKER_FLAGS} -stdlib=libc++")
    SET(CMAKE_MODULE_LINKER_FLAGS "${CMAKE_MODULE_LINKER_FLAGS} -stdlib=libc++")
endif (APPLE AND CMAKE_CXX_COMPILER_ID STREQUAL "Clang")

if (NOT CMAKE_GENERATOR MATCHES "Xcode|Visual Studio")
    include(CheckCXXCompilerFlag)
    CHECK_CXX_COMPILER_FLAG("-std=c++11" COMPILER_SUPPORTS_CXX11)
    CHECK_CXX_COMPILER_FLAG("-std=c++0x" COMPILER_SUPPORTS_CXX0X)

    if (COMPILER_SUPPORTS_CXX11)
        set(CMAKE_CXX_FLAGS "${CMAKE_CXX_FLAGS} -std=c++11")
    elseif (COMPILER_SUPPORTS_CXX0X)
        set(CMAKE_CXX_FLAGS "${CMAKE_CXX_FLAGS} -std=c++0x")
    else ()
        message(FATAL_ERROR "The compiler ${CMAKE_CXX_COMPILER} has no C++11 support. Please use a different C++ compiler.")
    endif ()
endif ()

message(STATUS "MSVC: " ${MSVC})
message(STATUS "MSVC_IDE: " ${MSVC_IDE})
message(STATUS "MSVC60: " ${MSVC60})
message(STATUS "MSVC71: " ${MSVC71})
message(STATUS "MSVC80: " ${MSVC80})
message(STATUS "MSVC90: " ${MSVC90})
message(STATUS "MSVC10: " ${MSVC10})
message(STATUS "MSVC12: " ${MSVC12})
message(STATUS "MSVC13: " ${MSVC13})

#---------------------
message(STATUS "C++ Compiler: " ${CMAKE_CXX_COMPILER})
if ("${CMAKE_CXX_COMPILER_ID}" STREQUAL "Clang")
    message(STATUS "Using Clang " ${CMAKE_CXX_COMPILER_VERSION})
endif ("${CMAKE_CXX_COMPILER_ID}" STREQUAL "Clang")
if (CMAKE_COMPILER_IS_GNUCXX)
    message(STATUS "Using g++ " ${CMAKE_CXX_COMPILER_VERSION})
endif (CMAKE_COMPILER_IS_GNUCXX)

if (CMAKE_BUILD_TYPE MATCHES Debug)
    set(CMAKE_CXX_LDFLAGS_DEBUG "${CMAKE_CXX_FLAGS_DEBUG} -fprofile-arcs -ftest-coverage")
    message(STATUS "Debug flags: " ${CMAKE_CXX_FLAGS} " " ${CMAKE_CXX_FLAGS_DEBUG})
else (CMAKE_BUILD_TYPE MATCHES Debug)
    message(STATUS "Release flags: " ${CMAKE_CXX_FLAGS} " ,  " ${CMAKE_CXX_FLAGS_RELEASE})
endif (CMAKE_BUILD_TYPE MATCHES Debug)

# PGI ++ Flags
if ("${CMAKE_CXX_COMPILER_ID}" STREQUAL "PGI")
    set(CMAKE_CXX_FLAGS "${CMAKE_CXX_FLAGS} --c++11 -Minform=inform")
endif ()


# ----------------------------- cTest ------------------------------------------
if (BUILD_TESTING OR BUILD_CPPUNIT_TEST)
    set(counter "0")
    SET(BUILD_TEST_TIMEOUT 10800 CACHE STRING "Global timeout on all tests (seconds).")
    SET(DART_TESTING_TIMEOUT "${BUILD_TEST_TIMEOUT}" CACHE STRING "" FORCE)
    message(STATUS "Timeout: " ${BUILD_TEST_TIMEOUT} " s")
    enable_testing() # adds another build target, which is test for Makefile generators
    include(CTest) # adding Dart support

    # test if code compiles and runs default setting. Takes about 30 seconds

    # link_directories(${Boost_LIBRARY_DIRS})
    foreach (test_src ${test_files})
        MATH(EXPR counter "${counter}+1")
        GET_FILENAME_COMPONENT(test ${test_src} NAME_WE)
        message(STATUS "Add test " ${counter} "  : " ${test})
        add_executable(${test} ${test_src})
        target_link_libraries(${test} core ${Boost_LIBRARIES})
        add_test(NAME ${test} COMMAND ${test})
    endforeach (test_src ${test_files})
endif (BUILD_TESTING OR BUILD_CPPUNIT_TEST)

if (BUILD_TESTING)
    #  add_test (jpscore_compile ${CMAKE_CTEST_COMMAND}
    #  --build-and-test "${CMAKE_SOURCE_DIR}"  "${CMAKE_SOURCE_DIR}" #"${EXECUTABLE_OUTPUT_PATH}" #"${CMAKE_BINARY_DIR}"
    #  --build-generator ${CMAKE_GENERATOR}
    #  --build-makeprogram ${CMAKE_MAKE_PROGRAM} -j${PROCESSOR_COUNT}
    #  --build-two-config
    #  --build-exe-dir ${EXECUTABLE_OUTPUT_PATH}  # todo wo soll der exe hin?: ${CMAKE_RUNTIME_OUTPUT_DIRECTORY}
    #  --build-project JPScore
    #  --test-command jpscore --ini=${CMAKE_SOURCE_DIR}/inputfiles/Default/ini.xml
    #  )
    find_package(PythonInterp)
    if (PYTHONINTERP_FOUND)
        foreach (test_src ${test_py_files})
            MATH(EXPR counter "${counter}+1")
            GET_FILENAME_COMPONENT(test ${test_src} NAME_WE)
            message(STATUS "Add test " ${counter} "  : " ${test})
            # message (STATUS "Add python test: " ${test} " | test_src: " ${PYTHON_EXECUTABLE} " " ${test_src})
            add_test(NAME ${test} COMMAND ${PYTHON_EXECUTABLE} ${test_src})
        endforeach (test_src ${test_py_files})
        message(STATUS "Found Python: " ${PYTHON_EXECUTABLE})
        # set (test_parameters "${CMAKE_SOURCE_DIR}")
        # add_test(NAME flow  COMMAND "${CMAKE_TEST_DIR}/testflow.py" "${test_parameters}")
    endif (PYTHONINTERP_FOUND)
endif (BUILD_TESTING)


install(TARGETS jpscore DESTINATION bin)<|MERGE_RESOLUTION|>--- conflicted
+++ resolved
@@ -181,32 +181,7 @@
 set(CMAKE_EXE_LINKER_FLAGS "${CMAKE_EXE_LINKER_FLAGS}")
 
 # test all cpp-files in Utest
-<<<<<<< HEAD
-if(BUILD_TESTING OR BUILD_CPPUNIT_TEST)
-  find_package(Boost COMPONENTS system filesystem unit_test_framework REQUIRED)
-  IF(CMAKE_COMPILER_IS_GNUCXX)
-    set(CMAKE_CXX_FLAGS_DEBUG "${CMAKE_CXX_FLAGS_DEBUG} -fprofile-arcs -ftest-coverage")
-    set(CMAKE_EXE_LINKER_FLAGS "-fprofile-arcs -ftest-coverage")
-    set(CMAKE_MODULE_PATH ${CMAKE_MODULE_PATH} "${CMAKE_SOURCE_DIR}/cmake_modules/")
-    INCLUDE(CodeCoverage)
-    set(ENABLE_COVERAGE ON)
-    SETUP_TARGET_FOR_COVERAGE(
-      cov  # Name for custom target.
-      ctest         # Name of the test driver executable that runs the tests.
-      # NOTE! This should always have a ZERO as exit code
-      # otherwise the coverage generation will not complete.
-      coverage            # Name of output directory.
-    )
-
-  endif(CMAKE_COMPILER_IS_GNUCXX)
-  file(GLOB_RECURSE test_files "${CMAKE_TEST_DIR}/*.cpp")
-  #  file(GLOB test_py_files "${CMAKE_TEST_DIR}/*/runtest*.py")
-endif(BUILD_TESTING OR BUILD_CPPUNIT_TEST)
-
-if(BUILD_TESTING)
-  file(GLOB_RECURSE  test_py_files "${CMAKE_TEST_DIR}/*runtest_*.py")
-endif(BUILD_TESTING)
-=======
+
 if (BUILD_TESTING OR BUILD_CPPUNIT_TEST)
 
     find_package(Boost COMPONENTS system filesystem unit_test_framework REQUIRED)
@@ -232,7 +207,6 @@
 if (BUILD_TESTING)
     file(GLOB_RECURSE test_py_files "${CMAKE_TEST_DIR}/*runtest_*.py")
 endif (BUILD_TESTING)
->>>>>>> 4fd9b7a7
 
 # add sources and headers
 set(source_files
@@ -484,7 +458,7 @@
 #add_executable(
 #  jpscore Utest/Fastmarchtest.h
 #)
-<<<<<<< HEAD
+
 add_executable( jpscore  main.cpp )
 
 if(Boost_FOUND)
@@ -495,42 +469,24 @@
   link_directories(${Boost_LIBRARY_DIRS})
   include_directories(${Boost_INCLUDE_DIR})
   # todo: is this necessary?
-#<<<<<<< HEAD
+
   #target_link_libraries(jpscore ${Boost_LIBRARIES})
   find_package(Boost COMPONENTS system filesystem REQUIRED)
 
   target_link_libraries(jpscore
   ${Boost_FILESYSTEM_LIBRARY}
   ${Boost_SYSTEM_LIBRARY})
-#=======
+
   target_link_libraries(jpscore ${Boost_LIBRARIES})
-#>>>>>>> a621ba99ba2d4a72c4fae86ee1e2704af5075caa
+
 endif()
 
 target_link_libraries(jpscore core )
-
-if(WIN32)
-  target_link_libraries (jpscore core wsock32)
-endif(WIN32)
-=======
-add_executable(jpscore main.cpp)
-if (Boost_FOUND)
-    message(STATUS "BOOST FOUND: " ${Boost_LIBRARIES})
-    message(STATUS "Boost_LIBRARY_DIRS: " ${Boost_LIBRARY_DIRS})
-    message(STATUS "Boost_INCLUDE_DIR: " ${Boost_INCLUDE_DIR})
-    message(STATUS "Boost_LIB_VERSION: " ${Boost_LIB_VERSION})
-    link_directories(${Boost_LIBRARY_DIRS})
-    include_directories(${Boost_INCLUDE_DIR})
-    # todo: is this necessary?
-    target_link_libraries(jpscore ${Boost_LIBRARIES})
-endif ()
-
-target_link_libraries(jpscore core)
 
 if (WIN32)
     target_link_libraries(jpscore core wsock32)
 endif (WIN32)
->>>>>>> 4fd9b7a7
+
 
 # if(CGAL_FOUND)
 #   target_link_libraries (jpscore ${CGAL_CORE_LIBRARY})
