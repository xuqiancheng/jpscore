--- conflicted
+++ resolved
@@ -51,50 +51,6 @@
 
 class FloorfieldViaFM
 {
-<<<<<<< HEAD
-    public:
-        FloorfieldViaFM();
-        FloorfieldViaFM(const std::string&);
-        FloorfieldViaFM(const Building* const buildingArg, const double hxArg, const double hyArg, const double wallAvoidDistance, const bool useDistancefield, const std::string&);
-        virtual ~FloorfieldViaFM();
-        FloorfieldViaFM(const FloorfieldViaFM& other);
-        //FloorfieldViaFM& operator=(const FloorfieldViaFM& other);
-
-        void getDirectionAt(const Point& position, Point& direction);                                   //obsolete
-        //void getDirectionToDestination (const int destID, const Point& position, Point& direction);     //obsolete
-        void getDirectionToUID(int destID, const long int key, Point& direction);
-        void getDirectionToDestination (Pedestrian* ped, Point& direction);
-
-        /**
-         * \deprecated
-         */
-        void getDirectionToFinalDestination(Pedestrian* ped, Point& direction);
-        double getCostToDestination(const int destID, const Point& position);
-        void getDir2WallAt(const Point& position, Point& direction);
-        double getDistance2WallAt(const Point& position);
-
-        void parseBuilding(const Building* const buildingArg, const double stepSizeX, const double stepSizeY);
-        void prepareForDistanceFieldCalculation(std::vector<Line>& wallArg);
-        void lineScan(std::vector<Line>& wallArg, double* const target, const double outside, const double inside);
-        void drawLinesOnGrid(std::vector<Line>& wallArg, double* const target, const double outside);
-        void setSpeed(bool useDistance2Wall);
-        void clearAndPrepareForFloorfieldReCalc(double* costarray);
-        void setNewGoalAfterTheClear(double* costarray, std::vector<Line>& GoalWallArg);
-        void calculateFloorfield(double* costarray, Point* neggradarray);   //make private
-        void calculateDistanceField(const double thresholdArg);             //make private
-
-        void checkNeighborsAndAddToNarrowband(Trial* &smallest, Trial* &biggest, const long int key, std::function<void (const long int)> checkNeighborsAndCalc);
-
-        void checkNeighborsAndCalcDist2Wall(const long int key);
-        void checkNeighborsAndCalcFloorfield(const long int key);
-        //void (*checkNeighborsAndCalc)(const long int key);
-
-        inline double onesidedCalc(double xy, double hDivF);
-        inline double twosidedCalc(double x, double y, double hDivF);
-
-        void testoutput(const char*, const char*, const double*);
-        void writeFF(const std::string&);
-=======
 public:
      FloorfieldViaFM();
      FloorfieldViaFM(const std::string&);
@@ -148,7 +104,6 @@
      {
           return goalToLineUIDmap3;
      }
->>>>>>> 5e4f71d6
 
 #ifdef TESTING
      void setGrid(RectGrid* gridArg) {grid = gridArg;}
