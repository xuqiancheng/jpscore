--- conflicted
+++ resolved
@@ -379,22 +379,18 @@
 //                setNewGoalAfterTheClear(localcostptr, localline);
                 Log->Write("Starting FF for UID %d (ID %d)", destID, dynamic_cast<Crossing*>(building->GetTransOrCrossByUID(destID))->GetID());
                 //std::cerr << "\rW\tO\tR\tK\tI\tN\tG";
-<<<<<<< HEAD
-                calculateFloorfield(localline, localcostptr, localneggradptr);
-#pragma omp critical(isBeingCalculated)
-            {
-                if (floorfieldsBeingCalculated.count(destID) != 1) {
-                    Log->Write("ERROR: FloorfieldViaFM::getDirectionToUID: key %d was calculating FF for destID %d, but it was removed from floorfieldsBeingCalculated meanwhile", key, destID);
-                }
-                floorfieldsBeingCalculated.erase(destID);
-            }
-=======
                 if (mode == quickest) {
                     calculateFloorfield(localline, localcostptr, localneggradptr, densityspeed);
                 } else {
                     calculateFloorfield(localline, localcostptr, localneggradptr, modifiedspeed);
                 }
->>>>>>> 50085212
+#pragma omp critical(isBeingCalculated)
+               {
+                       if (floorfieldsBeingCalculated.count(destID) != 1) {
+                           Log->Write("ERROR: FloorfieldViaFM::getDirectionToUID: key %d was calculating FF for destID %d, but it was removed from floorfieldsBeingCalculated meanwhile", key, destID);
+                       }
+                       floorfieldsBeingCalculated.erase(destID);
+               }
                 //Log->Write("Ending   FF for UID %d", destID);
                 //std::cerr << "\r W\t O\t R\t K\t I\t N\t G";
         }
