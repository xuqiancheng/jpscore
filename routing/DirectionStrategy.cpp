--- conflicted
+++ resolved
@@ -284,11 +284,7 @@
 #endif // DEBUG
 
         Point p;
-<<<<<<< HEAD
-        ffviafm->getDirectionToDestination(ped, p); //@FIXME ar.graf: change to
-=======
         ffviafm->getDirectionToDestination(ped, p);
->>>>>>> 5e4f71d6
         p = p.Normalized();     // @todo: argraf : scale with costvalue: " * ffviafm->getCostToTransition(ped->GetTransitionID(), ped->GetPos()) "
         return (p + ped->GetPos());
 
