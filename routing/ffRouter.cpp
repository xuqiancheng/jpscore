--- conflicted
+++ resolved
@@ -281,7 +281,6 @@
                     //question: if (a to c) > (a to b) + (b to c), then FloyedWarshall will favour intermediate goal b
                     //          as a precessor to c. This might be very important, if there are edges among lines, that
                     //          are not adjacent.
-<<<<<<< HEAD
                     auto ptrToNew = _locffviafm[rctIt->first];
                     //Log->Write("for subroom %d is ptrToNew %p", rctIt->first, ptrToNew);
 
@@ -290,9 +289,7 @@
                     double tempDistance = ptrToNew->getCostToDestination(rctIt->second,
                                                                          _CroTrByUID.at(outerPtr.second)->GetCentre());
                     //Log->Write("#######room %d: calculating distance from door %d to door %d", rctIt->first, rctIt->second, outerPtr.second);
-=======
-                    tempDistance = ptrToNew->getCostToDestination(*outerPtr, _CroTrByUID.at(*innerPtr)->GetCentre(), _mode);
->>>>>>> 50085212
+
 //                    Point endA = _CroTrByUID.at(*innerPtr)->GetCentre() * .9 +
 //                                 _CroTrByUID.at(*innerPtr)->GetPoint1() * .1;
 //                    Point endB = _CroTrByUID.at(*innerPtr)->GetCentre() * .9 +
